// Copyright 2016 PingCAP, Inc.
//
// Licensed under the Apache License, Version 2.0 (the "License");
// you may not use this file except in compliance with the License.
// You may obtain a copy of the License at
//
//     http://www.apache.org/licenses/LICENSE-2.0
//
// Unless required by applicable law or agreed to in writing, software
// distributed under the License is distributed on an "AS IS" BASIS,
// See the License for the specific language governing permissions and
// limitations under the License.

use std::error::Error;
use std::fmt::{self, Write};
use std::fs;
use std::path::Path;
use std::str::{self, FromStr};
use std::ascii::AsciiExt;
use std::time::Duration;
use std::net::{SocketAddrV4, SocketAddrV6};
use std::ops::{Mul, Div};

use url;
use regex::Regex;
use serde::{Serialize, Deserialize, Serializer, Deserializer};
use serde::de::{self, Unexpected, Visitor};

use util::collections::HashMap;
use util;
use rocksdb::{DBCompressionType, DBRecoveryMode, CompactionPriority};

quick_error! {
    #[derive(Debug)]
    pub enum ConfigError {
        Limit(msg: String) {
            description(msg)
            display("{}", msg)
        }
        Address(msg: String) {
            description(msg)
            display("config address error: {}", msg)
        }
        StoreLabels(msg: String) {
            description(msg)
            display("store label error: {}", msg)
        }
        Value(msg: String) {
            description(msg)
            display("config value error: {}", msg)
        }
    }
}

pub fn parse_rocksdb_compression(tp: &str) -> Result<DBCompressionType, ConfigError> {
    match &*tp.trim().to_lowercase() {
        "no" => Ok(DBCompressionType::No),
        "snappy" => Ok(DBCompressionType::Snappy),
        "zlib" => Ok(DBCompressionType::Zlib),
        "bzip2" => Ok(DBCompressionType::Bz2),
        "lz4" => Ok(DBCompressionType::Lz4),
        "lz4hc" => Ok(DBCompressionType::Lz4hc),
        "zstd" => Ok(DBCompressionType::Zstd),
        _ => Err(ConfigError::Value(format!("invalid compression type {:?}", tp))),
    }
}

pub fn parse_rocksdb_per_level_compression(tp: &str)
                                           -> Result<Vec<DBCompressionType>, ConfigError> {
    tp.split(':')
        .map(parse_rocksdb_compression)
        .collect()
}

pub fn parse_rocksdb_wal_recovery_mode(mode: i64) -> Result<DBRecoveryMode, ConfigError> {
    match mode {
        0 => Ok(DBRecoveryMode::TolerateCorruptedTailRecords),
        1 => Ok(DBRecoveryMode::AbsoluteConsistency),
        2 => Ok(DBRecoveryMode::PointInTime),
        3 => Ok(DBRecoveryMode::SkipAnyCorruptedRecords),
        _ => Err(ConfigError::Value(format!("invalid recovery mode: {:?}", mode))),
    }
}

pub mod compression_type_level_serde {
    use std::fmt;

    use serde::{Serializer, Deserializer};
    use serde::de::{SeqAccess, Visitor, Error, Unexpected};
    use serde::ser::SerializeSeq;

    use rocksdb::DBCompressionType;

    pub fn serialize<S>(ts: &[DBCompressionType; 7], serializer: S) -> Result<S::Ok, S::Error>
        where S: Serializer
    {
        let mut s = try!(serializer.serialize_seq(Some(ts.len())));
        for t in ts {
            let name = match *t {
                DBCompressionType::No => "no",
                DBCompressionType::Snappy => "snappy",
                DBCompressionType::Zlib => "zlib",
                DBCompressionType::Bz2 => "bzip2",
                DBCompressionType::Lz4 => "lz4",
                DBCompressionType::Lz4hc => "lz4hc",
                DBCompressionType::Zstd => "zstd",
                DBCompressionType::ZstdNotFinal => "zstd-not-final",
                DBCompressionType::Disable => "disable",
            };
            try!(s.serialize_element(name));
        }
        s.end()
    }

    pub fn deserialize<'de, D>(deserializer: D) -> Result<[DBCompressionType; 7], D::Error>
        where D: Deserializer<'de>
    {
        struct SeqVisitor;
        impl<'de> Visitor<'de> for SeqVisitor {
            type Value = [DBCompressionType; 7];

            fn expecting(&self, formatter: &mut fmt::Formatter) -> fmt::Result {
                write!(formatter, "a compression type vector")
            }

            fn visit_seq<S>(self, mut seq: S) -> Result<[DBCompressionType; 7], S::Error>
                where S: SeqAccess<'de>
            {
                let mut seqs = [DBCompressionType::No; 7];
                let mut i = 0;
                while let Some(value) = try!(seq.next_element::<String>()) {
                    if i == 7 {
                        return Err(S::Error::invalid_value(Unexpected::Str(&value),
                                                           &"only 7 compression types"));
                    }
                    seqs[i] = match &*value.trim().to_lowercase() {
                        "no" => DBCompressionType::No,
                        "snappy" => DBCompressionType::Snappy,
                        "zlib" => DBCompressionType::Zlib,
                        "bzip2" => DBCompressionType::Bz2,
                        "lz4" => DBCompressionType::Lz4,
                        "lz4hc" => DBCompressionType::Lz4hc,
                        "zstd" => DBCompressionType::Zstd,
                        "zstd-not-final" => DBCompressionType::ZstdNotFinal,
                        "disable" => DBCompressionType::Disable,
                        _ => {
                            return Err(S::Error::invalid_value(Unexpected::Str(&value),
                                                               &"invalid compression type"))
                        }
                    };
                    i += 1;
                }
                if i < 7 {
                    return Err(S::Error::invalid_length(i, &"7 compression types"));
                }
                Ok(seqs)
            }
        }

        deserializer.deserialize_seq(SeqVisitor)
    }
}

pub mod order_map_serde {
    use std::fmt;
    use std::hash::Hash;
    use std::marker::PhantomData;

    use serde::{Serialize, Serializer, Deserialize, Deserializer};
    use serde::de::{MapAccess, Visitor};
    use serde::ser::SerializeMap;

    use util::collections::HashMap;

    pub fn serialize<S, K, V>(m: &HashMap<K, V>, serializer: S) -> Result<S::Ok, S::Error>
        where S: Serializer,
              K: Serialize + Hash + Eq,
              V: Serialize
    {
        let mut s = try!(serializer.serialize_map(Some(m.len())));
        for (k, v) in m {
            try!(s.serialize_entry(k, v));
        }
        s.end()
    }

    pub fn deserialize<'de, D, K, V>(deserializer: D) -> Result<HashMap<K, V>, D::Error>
        where D: Deserializer<'de>,
              K: Deserialize<'de> + Eq + Hash,
              V: Deserialize<'de>
    {
        struct MapVisitor<K, V> {
            phantom: PhantomData<HashMap<K, V>>,
        }

        impl<'de, K, V> Visitor<'de> for MapVisitor<K, V>
            where K: Deserialize<'de> + Eq + Hash,
                  V: Deserialize<'de>
        {
            type Value = HashMap<K, V>;

            fn expecting(&self, formatter: &mut fmt::Formatter) -> fmt::Result {
                formatter.write_str("a map")
            }

            fn visit_map<M>(self, mut access: M) -> Result<Self::Value, M::Error>
                where M: MapAccess<'de>
            {
                let mut map = HashMap::with_capacity(access.size_hint().unwrap_or(0));
                while let Some((key, value)) = access.next_entry()? {
                    map.insert(key, value);
                }
                Ok(map)
            }
        }

        deserializer.deserialize_map(MapVisitor { phantom: PhantomData })
    }
}

macro_rules! numeric_enum_mod {
    ($name:ident $enum:ident { $($variant:ident = $value:expr, )* }) => {
        pub mod $name {
            use std::fmt;

            use serde::{Serializer, Deserializer};
            use serde::de::{self, Unexpected, Visitor};
            use rocksdb::$enum;

            pub fn serialize<S>(mode: &$enum, serializer: S) -> Result<S::Ok, S::Error>
                where S: Serializer
            {
                serializer.serialize_i64(*mode as i64)
            }

            pub fn deserialize<'de, D>(deserializer: D) -> Result<$enum, D::Error>
                where D: Deserializer<'de>
            {
                struct EnumVisitor;

                impl<'de> Visitor<'de> for EnumVisitor {
                    type Value = $enum;

                    fn expecting(&self, formatter: &mut fmt::Formatter) -> fmt::Result {
                        write!(formatter, concat!("valid ", stringify!($enum)))
                    }

                    fn visit_i64<E>(self, value: i64) -> Result<$enum, E>
                        where E: de::Error
                    {
                        match value {
                            $( $value => Ok($enum::$variant), )*
                            _ => Err(E::invalid_value(Unexpected::Signed(value), &self))
                        }
                    }
                }

                deserializer.deserialize_i64(EnumVisitor)
            }

            #[cfg(test)]
            mod tests {
                use toml;
                use rocksdb::$enum;

                #[test]
                fn test_serde() {
                    #[derive(Serialize, Deserialize, PartialEq)]
                    struct EnumHolder {
                        #[serde(with = "super")]
                        e: $enum,
                    }

                    let cases = vec![
                        $(($enum::$variant, $value), )*
                    ];
                    for (e, v) in cases {
                        let holder = EnumHolder { e };
                        let res = toml::to_string(&holder).unwrap();
                        let exp = format!("e = {}\n", v);
                        assert_eq!(res, exp);
                        let h: EnumHolder = toml::from_str(&exp).unwrap();
                        assert!(h == holder);
                    }
                }
            }
        }
    }
}

numeric_enum_mod!{compaction_pri_serde CompactionPriority {
    ByCompensatedSize = 0,
    OldestLargestSeqFirst = 1,
    OldestSmallestSeqFirst = 2,
    MinOverlappingRatio = 3,
}}

numeric_enum_mod!{recovery_mode_serde DBRecoveryMode {
    TolerateCorruptedTailRecords = 0,
    AbsoluteConsistency = 1,
    PointInTime = 2,
    SkipAnyCorruptedRecords = 3,
}}

pub fn parse_rocksdb_compaction_pri(priority: i64) -> Result<CompactionPriority, ConfigError> {
    match priority {
        0 => Ok(CompactionPriority::ByCompensatedSize),
        1 => Ok(CompactionPriority::OldestLargestSeqFirst),
        2 => Ok(CompactionPriority::OldestSmallestSeqFirst),
        3 => Ok(CompactionPriority::MinOverlappingRatio),
        _ => Err(ConfigError::Value(format!("invalid Compaction priority: {:?}", priority))),
    }
}

fn split_property(property: &str) -> Result<(f64, &str), ConfigError> {
    let mut indx = 0;
    for s in property.chars() {
        match s {
            '0'...'9' | '.' => {
                indx += 1;
            }
            _ => {
                break;
            }
        }
    }

    let (num, unit) = property.split_at(indx);
    num.parse::<f64>()
        .map(|f| (f, unit))
        .or_else(|_| Err(ConfigError::Value(format!("cannot parse {:?} as f64", num))))
}

const UNIT: u64 = 1;
const DATA_MAGNITUDE: u64 = 1024;
pub const KB: u64 = UNIT * DATA_MAGNITUDE;
pub const MB: u64 = KB * DATA_MAGNITUDE;
pub const GB: u64 = MB * DATA_MAGNITUDE;

// Make sure it will not overflow.
const TB: u64 = (GB as u64) * (DATA_MAGNITUDE as u64);
const PB: u64 = (TB as u64) * (DATA_MAGNITUDE as u64);

const TIME_MAGNITUDE_1: u64 = 1000;
const TIME_MAGNITUDE_2: u64 = 60;
const MS: u64 = UNIT;
const SECOND: u64 = MS * TIME_MAGNITUDE_1;
const MINUTE: u64 = SECOND * TIME_MAGNITUDE_2;
const HOUR: u64 = MINUTE * TIME_MAGNITUDE_2;

pub fn parse_readable_int(size: &str) -> Result<i64, ConfigError> {
    let (num, unit) = try!(split_property(size));

    match &*unit.to_lowercase() {
        // file size
        "kb" => Ok((num * (KB as f64)) as i64),
        "mb" => Ok((num * (MB as f64)) as i64),
        "gb" => Ok((num * (GB as f64)) as i64),
        "tb" => Ok((num * (TB as f64)) as i64),
        "pb" => Ok((num * (PB as f64)) as i64),

        // time
        "ms" => Ok((num * (MS as f64)) as i64),
        "s" => Ok((num * (SECOND as f64)) as i64),
        "m" => Ok((num * (MINUTE as f64)) as i64),
        "h" => Ok((num * (HOUR as f64)) as i64),

        _ => Err(ConfigError::Value(format!("invalid unit {:?}", unit))),
    }
}

pub fn parse_store_labels(labels: &str) -> Result<HashMap<String, String>, ConfigError> {
    let mut map = HashMap::default();

    let re = Regex::new(r"^[a-z0-9]([a-z0-9-._]*[a-z0-9])?$").unwrap();
    for label in labels.split(',') {
        if label.is_empty() {
            continue;
        }
        let label = label.to_lowercase();
        let kv: Vec<_> = label.split('=').collect();
        match kv[..] {
            [k, v] => {
                if !re.is_match(k) || !re.is_match(v) {
                    return Err(ConfigError::StoreLabels(format!("invalid label {:?}", label)));
                }
                if map.insert(k.to_owned(), v.to_owned()).is_some() {
                    return Err(ConfigError::StoreLabels(format!("duplicated label {:?}", label)));
                }
            }
            _ => {
                return Err(ConfigError::StoreLabels(format!("invalid label {:?}", label)));
            }
        }
    }

    Ok(map)
}

#[derive(Clone, Debug, Copy)]
pub struct ReadableSize(pub u64);

impl ReadableSize {
    pub fn kb(count: u64) -> ReadableSize {
        ReadableSize(count * KB)
    }

    pub fn mb(count: u64) -> ReadableSize {
        ReadableSize(count * MB)
    }

    pub fn gb(count: u64) -> ReadableSize {
        ReadableSize(count * GB)
    }

    pub fn as_mb(&self) -> u64 {
        self.0 / MB
    }
}

impl Div<u64> for ReadableSize {
    type Output = ReadableSize;

    fn div(self, rhs: u64) -> ReadableSize {
        ReadableSize(self.0 / rhs)
    }
}

impl Div<ReadableSize> for ReadableSize {
    type Output = u64;

    fn div(self, rhs: ReadableSize) -> u64 {
        self.0 / rhs.0
    }
}

impl Mul<u64> for ReadableSize {
    type Output = ReadableSize;

    fn mul(self, rhs: u64) -> ReadableSize {
        ReadableSize(self.0 * rhs)
    }
}

impl Serialize for ReadableSize {
    fn serialize<S>(&self, serializer: S) -> Result<S::Ok, S::Error>
        where S: Serializer
    {
        let size = self.0;
        let mut buffer = String::new();
        if size % PB == 0 {
            write!(buffer, "{}PB", size / PB).unwrap();
        } else if size % TB == 0 {
            write!(buffer, "{}TB", size / TB).unwrap();
        } else if size % GB as u64 == 0 {
            write!(buffer, "{}GB", size / GB).unwrap();
        } else if size % MB as u64 == 0 {
            write!(buffer, "{}MB", size / MB).unwrap();
        } else if size % KB as u64 == 0 {
            write!(buffer, "{}KB", size / KB).unwrap();
        } else {
            return serializer.serialize_u64(size);
        }
        serializer.serialize_str(&buffer)
    }
}

impl<'de> Deserialize<'de> for ReadableSize {
    fn deserialize<D>(deserializer: D) -> Result<Self, D::Error>
        where D: Deserializer<'de>
    {
        struct SizeVisitor;

        impl<'de> Visitor<'de> for SizeVisitor {
            type Value = ReadableSize;

            fn expecting(&self, formatter: &mut fmt::Formatter) -> fmt::Result {
                formatter.write_str("valid size")
            }

            fn visit_i64<E>(self, size: i64) -> Result<ReadableSize, E>
                where E: de::Error
            {
                if size >= 0 {
                    self.visit_u64(size as u64)
                } else {
                    Err(E::invalid_value(Unexpected::Signed(size), &self))
                }
            }

            fn visit_u64<E>(self, size: u64) -> Result<ReadableSize, E>
                where E: de::Error
            {
                Ok(ReadableSize(size))
            }

            fn visit_str<E>(self, size_str: &str) -> Result<ReadableSize, E>
                where E: de::Error
            {
                let err_msg = "valid size, only KB, MB, GB, TB, PB are supported.";
                let size_str = size_str.trim();
                if size_str.len() < 2 {
                    // When it's a string, it should contains a unit and a number.
                    // So its length should be at least 2.
                    return Err(E::invalid_value(Unexpected::Str(size_str), &err_msg));
                }

                if !size_str.is_ascii() {
                    return Err(E::invalid_value(Unexpected::Str(size_str), &"ascii str"));
                }

                let mut chrs = size_str.chars();
                let mut unit_char = chrs.next_back().unwrap();
                let mut number_str = chrs.as_str();
                if unit_char == 'B' {
                    let b = chrs.next_back().unwrap();
                    if b < '0' || b > '9' {
                        number_str = chrs.as_str();
                        unit_char = b;
                    }
                }

                let unit = match unit_char {
                    'K' => KB,
                    'M' => MB,
                    'G' => GB,
                    'T' => TB,
                    'P' => PB,
                    _ => return Err(E::invalid_value(Unexpected::Str(size_str), &err_msg)),
                };
                match number_str.trim().parse::<f64>() {
                    Ok(n) => Ok(ReadableSize((n * unit as f64) as u64)),
                    Err(_) => Err(E::invalid_value(Unexpected::Str(size_str), &err_msg)),
                }
            }
        }

        deserializer.deserialize_any(SizeVisitor)
    }
}

#[derive(Clone, Debug)]
pub struct ReadableDuration(pub Duration);

impl ReadableDuration {
    pub fn secs(secs: u64) -> ReadableDuration {
        ReadableDuration(Duration::new(secs, 0))
    }

    pub fn millis(millis: u64) -> ReadableDuration {
        ReadableDuration(Duration::new(millis / 1000, (millis % 1000) as u32 * 1_000_000))
    }

    pub fn minutes(minutes: u64) -> ReadableDuration {
        ReadableDuration::secs(minutes * 60)
    }

    pub fn hours(hours: u64) -> ReadableDuration {
        ReadableDuration::minutes(hours * 60)
    }

    pub fn as_secs(&self) -> u64 {
        self.0.as_secs()
    }

    pub fn as_millis(&self) -> u64 {
        util::duration_to_ms(self.0)
    }
}

impl Serialize for ReadableDuration {
    fn serialize<S>(&self, serializer: S) -> Result<S::Ok, S::Error>
        where S: Serializer
    {
        let mut dur = util::duration_to_ms(self.0);
        let mut buffer = String::new();
        if dur >= HOUR {
            write!(buffer, "{}h", dur / HOUR).unwrap();
            dur %= HOUR;
        }
        if dur >= MINUTE {
            write!(buffer, "{}m", dur / MINUTE).unwrap();
            dur %= MINUTE;
        }
        if dur >= SECOND {
            write!(buffer, "{}s", dur / SECOND).unwrap();
            dur %= SECOND;
        }
        if dur > 0 {
            write!(buffer, "{}ms", dur).unwrap();
        }
        serializer.serialize_str(&buffer)
    }
}

impl<'de> Deserialize<'de> for ReadableDuration {
    fn deserialize<D>(deserializer: D) -> Result<Self, D::Error>
        where D: Deserializer<'de>
    {
        struct DurVisitor;

        impl<'de> Visitor<'de> for DurVisitor {
            type Value = ReadableDuration;

            fn expecting(&self, formatter: &mut fmt::Formatter) -> fmt::Result {
                formatter.write_str("valid duration")
            }

            fn visit_str<E>(self, dur_str: &str) -> Result<ReadableDuration, E>
                where E: de::Error
            {
                let dur_str = dur_str.trim();
                if !dur_str.is_ascii() {
                    return Err(E::invalid_value(Unexpected::Str(dur_str), &"ascii string"));
                }
                let err_msg = "valid duration, only h, m, s, ms are supported.";
                let mut left = dur_str.as_bytes();
                let mut last_unit = HOUR + 1;
                let mut dur = 0f64;
                while let Some(idx) = left.iter().position(|c| b"hms".contains(c)) {
                    let (first, second) = left.split_at(idx);
                    let unit = if second.starts_with(b"ms") {
                        left = &left[idx + 2..];
                        MS
                    } else {
                        let u = match second[0] {
                            b'h' => HOUR,
                            b'm' => MINUTE,
                            b's' => SECOND,
                            _ => return Err(E::invalid_value(Unexpected::Str(dur_str), &err_msg)),
                        };
                        left = &left[idx + 1..];
                        u
                    };
                    if unit >= last_unit {
                        return Err(E::invalid_value(Unexpected::Str(dur_str),
                                                    &"h, m, s, ms should occur in giving order."));
                    }
                    // do we need to check 12h360m?
                    let number_str = unsafe { str::from_utf8_unchecked(first) };
                    dur += match number_str.trim().parse::<f64>() {
                        Ok(n) => n * unit as f64,
                        Err(_) => return Err(E::invalid_value(Unexpected::Str(dur_str), &err_msg)),
                    };
                    last_unit = unit;
                }
                if !left.is_empty() {
                    return Err(E::invalid_value(Unexpected::Str(dur_str), &err_msg));
                }
                if dur.is_sign_negative() {
                    return Err(E::invalid_value(Unexpected::Str(dur_str),
                                                &"duration should be positive."));
                }
                let secs = dur as u64 / SECOND as u64;
                let millis = (dur as u64 % SECOND as u64) as u32 * 1_000_000;
                Ok(ReadableDuration(Duration::new(secs, millis)))
            }
        }

        deserializer.deserialize_str(DurVisitor)
    }
}

pub fn canonicalize_path(path: &str) -> Result<String, Box<Error>> {
    let p = Path::new(path);
    if p.exists() && p.is_file() {
        return Err(format!("{} is not a directory!", path).into());
    }
    if !p.exists() {
        try!(fs::create_dir_all(p));
    }
    Ok(format!("{}", try!(p.canonicalize()).display()))
}

#[cfg(unix)]
pub fn check_max_open_fds(expect: u64) -> Result<(), ConfigError> {
    use std::mem;
    use libc;

    unsafe {
        let mut fd_limit = mem::zeroed();
        let mut err = libc::getrlimit(libc::RLIMIT_NOFILE, &mut fd_limit);
        if err != 0 {
            return Err(ConfigError::Limit("check_max_open_fds failed".to_owned()));
        }
        if fd_limit.rlim_cur >= expect {
            return Ok(());
        }

        let prev_limit = fd_limit.rlim_cur;
        fd_limit.rlim_cur = expect;
        if fd_limit.rlim_max < expect {
            // If the process is not started by privileged user, this will fail.
            fd_limit.rlim_max = expect;
        }
        err = libc::setrlimit(libc::RLIMIT_NOFILE, &fd_limit);
        if err == 0 {
            return Ok(());
        }
        Err(ConfigError::Limit(format!("the maximum number of open file descriptors is too \
                                        small, got {}, expect greater or equal to {}",
                                       prev_limit,
                                       expect)))
    }
}

#[cfg(not(unix))]
pub fn check_max_open_fds(_: u64) -> Result<(), ConfigError> {
    Ok(())
}

#[cfg(target_os = "linux")]
mod check_kernel {
    use std::fs;
    use std::io::Read;

    use super::ConfigError;

    // pub for tests.
    pub type Checker = Fn(i64, i64) -> bool;

    // pub for tests.
    pub fn check_kernel_params(param_path: &str,
                               expect: i64,
                               checker: Box<Checker>)
                               -> Result<(), ConfigError> {
        let mut buffer = String::new();
        try!(fs::File::open(param_path)
            .and_then(|mut f| f.read_to_string(&mut buffer))
            .map_err(|e| ConfigError::Limit(format!("check_kernel_params failed {}", e))));

        let got = try!(buffer.trim_matches('\n')
            .parse::<i64>()
            .map_err(|e| ConfigError::Limit(format!("check_kernel_params failed {}", e))));

        let mut param = String::new();
        // skip 3, ["", "proc", "sys", ...]
        for path in param_path.split('/').skip(3) {
            param.push_str(path);
            param.push('.');
        }
        param.pop();

        if !checker(got, expect) {
            return Err(ConfigError::Limit(format!("kernel parameters {} got {}, expect {}",
                                                  param,
                                                  got,
                                                  expect)));
        }

        info!("kernel parameters {}: {}", param, got);
        Ok(())
    }

    /// `check_kernel_params` checks kernel parameters, following are checked so far:
    ///   - `net.core.somaxconn` should be greater or equak to 32768.
    ///   - `net.ipv4.tcp_syncookies` should be 0
    ///   - `vm.swappiness` shoud be 0
    ///
    /// Note that: It works on **Linux** only.
    pub fn check_kernel() -> Vec<ConfigError> {
        let params: Vec<(&str, i64, Box<Checker>)> = vec![
            // Check net.core.somaxconn.
            ("/proc/sys/net/core/somaxconn", 32768, box |got, expect| got >= expect),
            // Check net.ipv4.tcp_syncookies.
            ("/proc/sys/net/ipv4/tcp_syncookies", 0, box |got, expect| got == expect),
            // Check vm.swappiness.
            ("/proc/sys/vm/swappiness", 0, box |got, expect| got == expect),
        ];

        let mut errors = Vec::with_capacity(params.len());
        for (param_path, expect, checker) in params {
            if let Err(e) = check_kernel_params(param_path, expect, checker) {
                errors.push(e);
            }
        }

        errors
    }
}

#[cfg(target_os = "linux")]
pub use self::check_kernel::check_kernel;

#[cfg(not(target_os = "linux"))]
pub fn check_kernel() -> Vec<ConfigError> {
    Vec::new()
}

/// `check_addr` validates an address. Addresses are formed like "Host:Port".
/// More details about **Host** and **Port** can be found in WHATWG URL Standard.
pub fn check_addr(addr: &str) -> Result<(), ConfigError> {
    // Try to validate "IPv4:Port" and "[IPv6]:Port".
    if SocketAddrV4::from_str(addr).is_ok() {
        return Ok(());
    }
    if SocketAddrV6::from_str(addr).is_ok() {
        return Ok(());
    }

    let parts: Vec<&str> = addr.split(':')
            .filter(|s| !s.is_empty()) // "Host:" or ":Port" are invalid.
            .collect();

    // ["Host", "Port"]
    if parts.len() != 2 {
        return Err(ConfigError::Address(format!("invalid addr: {:?}", addr)));
    }

    // Check Port.
    let port: u16 = try!(parts[1]
        .parse()
        .map_err(|_| ConfigError::Address(format!("invalid addr, parse port failed: {:?}", addr))));
    // Port = 0 is invalid.
    if port == 0 {
        return Err(ConfigError::Address(format!("invalid addr, port can not be 0: {:?}", addr)));
    }

    // Check Host.
    if let Err(e) = url::Host::parse(parts[0]) {
        return Err(ConfigError::Address(format!("invalid addr: {:?}", e)));
    }

    Ok(())
}

#[cfg(test)]
mod test {
    use std::fs::File;
    use std::path::Path;

    use super::*;

    use tempdir::TempDir;
    use toml;
    use rocksdb::DBRecoveryMode;

    use util::collections::HashMap;

    #[test]
    fn test_readable_size() {
        let s = ReadableSize::kb(2);
        assert_eq!(s.0, 2048);
        assert_eq!(s.as_mb(), 0);
        let s = ReadableSize::mb(2);
        assert_eq!(s.0, 2 * 1024 * 1024);
        assert_eq!(s.as_mb(), 2);
        let s = ReadableSize::gb(2);
        assert_eq!(s.0, 2 * 1024 * 1024 * 1024);
        assert_eq!(s.as_mb(), 2048);

        assert_eq!((ReadableSize::mb(2) / 2).0, MB);
        assert_eq!((ReadableSize::mb(1) / 2).0, 512 * KB);
        assert_eq!(ReadableSize::mb(2) / ReadableSize::kb(1), 2048);
    }

    #[test]
    fn test_parse_readable_size() {
        #[derive(Serialize, Deserialize)]
        struct SizeHolder {
            s: ReadableSize,
        }

        let legal_cases = vec![
            (2 * KB, "2KB"),
            (4 * MB, "4MB"),
            (5 * GB, "5GB"),
            (7 * TB, "7TB"),
            (11 * PB, "11PB"),
        ];
        for (size, exp) in legal_cases {
            let c = SizeHolder { s: ReadableSize(size) };
            let res_str = toml::to_string(&c).unwrap();
            let exp_str = format!("s = {:?}\n", exp);
            assert_eq!(res_str, exp_str);
            let res_size: SizeHolder = toml::from_str(&exp_str).unwrap();
            assert_eq!(res_size.s.0, size);
        }

        let c = SizeHolder { s: ReadableSize(512) };
        let res_str = toml::to_string(&c).unwrap();
        assert_eq!(res_str, "s = 512\n");
        let res_size: SizeHolder = toml::from_str(&res_str).unwrap();
        assert_eq!(res_size.s.0, c.s.0);

        let decode_cases = vec![
            (" 0.5 PB", PB / 2),
            ("0.5 TB", TB / 2),
            ("0.5GB ", GB / 2),
            ("0.5MB", MB / 2),
            ("0.5KB", KB / 2),
            ("0.5P", PB / 2),
            ("0.5T", TB / 2),
            ("0.5G", GB / 2),
            ("0.5M", MB / 2),
            ("0.5K", KB / 2),
        ];
        for (src, exp) in decode_cases {
            let src = format!("s = {:?}", src);
            let res: SizeHolder = toml::from_str(&src).unwrap();
            assert_eq!(res.s.0, exp);
        }

        let illegal_cases = vec![
            "0.5kb",
            "0.5kB",
            "0.5Kb",
            "0.5k",
            "0.5g",
            "gb",
            "1b",
        ];
        for src in illegal_cases {
            let src_str = format!("s = {:?}", src);
            assert!(toml::from_str::<SizeHolder>(&src_str).is_err(), "{}", src);
        }
    }

    #[test]
    fn test_parse_hash_map() {
        #[derive(Serialize, Deserialize)]
        struct MapHolder {
            #[serde(with = "super::order_map_serde")]
            m: HashMap<String, String>,
        }

        let legal_cases = vec![
            (map![], ""),
            (map!["k1".to_owned() => "v1".to_owned()], "k1 = \"v1\"\n"),
        ];

        for (src, exp) in legal_cases {
            let m = MapHolder { m: src };
            let res_str = toml::to_string(&m).unwrap();
            let exp_str = format!("[m]\n{}", exp);
            assert_eq!(res_str, exp_str);
            let exp_m: MapHolder = toml::from_str(&exp_str).unwrap();
            assert_eq!(m.m, exp_m.m);
        }
        // inline table should be supported.
        let m: MapHolder = toml::from_str(r#"m = {"k1" = "v1"}"#).unwrap();
        assert_eq!(m.m.get("k1").unwrap(), "v1");
    }

    #[test]
    fn test_duration_construction() {
        let mut dur = ReadableDuration::secs(1);
        assert_eq!(dur.0, Duration::new(1, 0));
        assert_eq!(dur.as_secs(), 1);
        assert_eq!(dur.as_millis(), 1000);
        dur = ReadableDuration::millis(1001);
        assert_eq!(dur.0, Duration::new(1, 1_000_000));
        assert_eq!(dur.as_secs(), 1);
        assert_eq!(dur.as_millis(), 1001);
        dur = ReadableDuration::minutes(2);
        assert_eq!(dur.0, Duration::new(2 * 60, 0));
        assert_eq!(dur.as_secs(), 120);
        assert_eq!(dur.as_millis(), 120000);
        dur = ReadableDuration::hours(2);
        assert_eq!(dur.0, Duration::new(2 * 3600, 0));
        assert_eq!(dur.as_secs(), 7200);
        assert_eq!(dur.as_millis(), 7200000);
    }

    #[test]
    fn test_parse_readable_duration() {
        #[derive(Serialize, Deserialize)]
        struct DurHolder {
            d: ReadableDuration,
        }

        let legal_cases = vec![
            (0, 1, "1ms"),
            (2, 0, "2s"),
            (4 * 60, 0, "4m"),
            (5 * 3600, 0, "5h"),
            (3600 + 2 * 60, 0, "1h2m"),
            (3600 + 2, 5, "1h2s5ms"),
        ];
        for (secs, ms, exp) in legal_cases {
            let d = DurHolder { d: ReadableDuration(Duration::new(secs, ms * 1_000_000)) };
            let res_str = toml::to_string(&d).unwrap();
            let exp_str = format!("d = {:?}\n", exp);
            assert_eq!(res_str, exp_str);
            let res_dur: DurHolder = toml::from_str(&exp_str).unwrap();
            assert_eq!(res_dur.d.0, d.d.0);
        }

        let decode_cases = vec![
            (" 0.5 h2m ", 3600 / 2 + 2 * 60, 0),
        ];
        for (src, secs, ms) in decode_cases {
            let src = format!("d = {:?}", src);
            let res: DurHolder = toml::from_str(&src).unwrap();
            assert_eq!(res.d.0, Duration::new(secs, ms * 1_000_000));
        }

        let illegal_cases = vec![
            "1H",
            "1M",
            "1S",
            "1MS",
            "1h1h",
            "h",
        ];
        for src in illegal_cases {
            let src_str = format!("d = {:?}", src);
            assert!(toml::from_str::<DurHolder>(&src_str).is_err(), "{}", src);
        }
        assert!(toml::from_str::<DurHolder>("d = 23").is_err());
    }

    #[test]
    fn test_parse_readable_int() {
        // file size
        assert_eq!(1_024, parse_readable_int("1KB").unwrap());
        assert_eq!(1_048_576, parse_readable_int("1MB").unwrap());
        assert_eq!(1_073_741_824, parse_readable_int("1GB").unwrap());
        assert_eq!(1_099_511_627_776, parse_readable_int("1TB").unwrap());
        assert_eq!(1_125_899_906_842_624, parse_readable_int("1PB").unwrap());

        assert_eq!(1_024, parse_readable_int("1kb").unwrap());
        assert_eq!(1_048_576, parse_readable_int("1mb").unwrap());
        assert_eq!(1_073_741_824, parse_readable_int("1gb").unwrap());
        assert_eq!(1_099_511_627_776, parse_readable_int("1tb").unwrap());
        assert_eq!(1_125_899_906_842_624, parse_readable_int("1pb").unwrap());

        assert_eq!(1_536, parse_readable_int("1.5KB").unwrap());
        assert_eq!(1_572_864, parse_readable_int("1.5MB").unwrap());
        assert_eq!(1_610_612_736, parse_readable_int("1.5GB").unwrap());
        assert_eq!(1_649_267_441_664, parse_readable_int("1.5TB").unwrap());
        assert_eq!(1_688_849_860_263_936, parse_readable_int("1.5PB").unwrap());

        assert_eq!(100_663_296, parse_readable_int("96MB").unwrap());

        assert_eq!(1_429_365_116_108, parse_readable_int("1.3TB").unwrap());
        assert_eq!(1_463_669_878_895_411, parse_readable_int("1.3PB").unwrap());

        assert!(parse_readable_int("KB").is_err());
        assert!(parse_readable_int("MB").is_err());
        assert!(parse_readable_int("GB").is_err());
        assert!(parse_readable_int("TB").is_err());
        assert!(parse_readable_int("PB").is_err());

        // time
        assert_eq!(1, parse_readable_int("1ms").unwrap());
        assert_eq!(1_000, parse_readable_int("1s").unwrap());
        assert_eq!(60_000, parse_readable_int("1m").unwrap());
        assert_eq!(3_600_000, parse_readable_int("1h").unwrap());

        assert_eq!(1, parse_readable_int("1.3ms").unwrap());
        assert_eq!(1_000, parse_readable_int("1000ms").unwrap());
        assert_eq!(1_300, parse_readable_int("1.3s").unwrap());
        assert_eq!(1_500, parse_readable_int("1.5s").unwrap());
        assert_eq!(10_000, parse_readable_int("10s").unwrap());
        assert_eq!(78_000, parse_readable_int("1.3m").unwrap());
        assert_eq!(90_000, parse_readable_int("1.5m").unwrap());
        assert_eq!(4_680_000, parse_readable_int("1.3h").unwrap());
        assert_eq!(5_400_000, parse_readable_int("1.5h").unwrap());

        assert!(parse_readable_int("ms").is_err());
        assert!(parse_readable_int("s").is_err());
        assert!(parse_readable_int("m").is_err());
        assert!(parse_readable_int("h").is_err());

        assert!(parse_readable_int("1").is_err());
        assert!(parse_readable_int("foo").is_err());
    }

    #[test]
    fn test_parse_rocksdb_wal_recovery_mode() {
        assert!(DBRecoveryMode::TolerateCorruptedTailRecords ==
                parse_rocksdb_wal_recovery_mode(0).unwrap());
        assert!(DBRecoveryMode::AbsoluteConsistency == parse_rocksdb_wal_recovery_mode(1).unwrap());
        assert!(DBRecoveryMode::PointInTime == parse_rocksdb_wal_recovery_mode(2).unwrap());
        assert!(DBRecoveryMode::SkipAnyCorruptedRecords ==
                parse_rocksdb_wal_recovery_mode(3).unwrap());

        assert!(parse_rocksdb_wal_recovery_mode(4).is_err());
    }

    #[test]
    fn test_parse_compression_type() {
        #[derive(Serialize, Deserialize)]
        struct CompressionTypeHolder {
            #[serde(with = "compression_type_level_serde")]
            tp: [DBCompressionType; 7],
        }

        let all_tp = vec![
            (DBCompressionType::No, "no"),
            (DBCompressionType::Snappy, "snappy"),
            (DBCompressionType::Zlib, "zlib"),
            (DBCompressionType::Bz2, "bzip2"),
            (DBCompressionType::Lz4, "lz4"),
            (DBCompressionType::Lz4hc, "lz4hc"),
            (DBCompressionType::Zstd, "zstd"),
            (DBCompressionType::ZstdNotFinal, "zstd-not-final"),
            (DBCompressionType::Disable, "disable"),
        ];
<<<<<<< HEAD
        for (tp, exp) in case {
            let holder = CompressionTypeHolder { tp: tp };
            let res = toml::to_string(&holder).unwrap();
            let exp_str = format!("tp = {:?}\n", exp);
            assert_eq!(res, exp_str);
=======
        for i in 0..all_tp.len() - 7 {
            let mut src = [DBCompressionType::No; 7];
            let mut exp = ["no"; 7];
            for (i, &t) in all_tp[i..i + 7].iter().enumerate() {
                src[i] = t.0;
                exp[i] = t.1;
            }
            let holder = CompressionTypeHolder { tp: src };
            let res_str = toml::to_string(&holder).unwrap();
            let exp_str = format!("tp = [\"{}\"]\n", exp.join("\", \""));
            assert_eq!(res_str, exp_str);
>>>>>>> 2f29c8f3
            let h: CompressionTypeHolder = toml::from_str(&exp_str).unwrap();
            assert_eq!(h.tp, holder.tp);
        }

        // length is wrong.
        assert!(toml::from_str::<CompressionTypeHolder>("tp = [\"no\"]").is_err());
        assert!(toml::from_str::<CompressionTypeHolder>(r#"tp = [
            "no", "no", "no", "no", "no", "no", "no", "no"
        ]"#)
            .is_err());
        // value is wrong.
        assert!(toml::from_str::<CompressionTypeHolder>(r#"tp = [
            "no", "no", "no", "no", "no", "no", "yes"
        ]"#)
            .is_err());
    }

    #[test]
    fn test_parse_rocksdb_compaction_pri() {
        assert!(CompactionPriority::ByCompensatedSize == parse_rocksdb_compaction_pri(0).unwrap());
        assert!(CompactionPriority::OldestLargestSeqFirst ==
                parse_rocksdb_compaction_pri(1).unwrap());
        assert!(CompactionPriority::OldestSmallestSeqFirst ==
                parse_rocksdb_compaction_pri(2).unwrap());
        assert!(CompactionPriority::MinOverlappingRatio ==
                parse_rocksdb_compaction_pri(3).unwrap());

        assert!(parse_rocksdb_compaction_pri(4).is_err());
    }

    #[test]
    fn test_canonicalize_path() {
        let tmp_dir = TempDir::new("test-canonicalize").unwrap();
        let path1 = format!("{}",
                            tmp_dir.path().to_path_buf().join("test1.dump").display());
        let res_path1 = canonicalize_path(&path1).unwrap();
        assert!(Path::new(&path1).exists());
        assert_eq!(Path::new(&res_path1),
                   Path::new(&path1).canonicalize().unwrap());

        let path2 = format!("{}",
                            tmp_dir.path().to_path_buf().join("test2.dump").display());
        {
            File::create(&path2).unwrap();
        }
        assert!(canonicalize_path(&path2).is_err());
        assert!(Path::new(&path2).exists());
    }

    #[cfg(target_os = "linux")]
    #[test]
    fn test_check_kernel() {
        use std::i64;
        use super::check_kernel::{check_kernel_params, Checker};

        // The range of vm.swappiness is from 0 to 100.
        let table: Vec<(&str, i64, Box<Checker>, bool)> = vec![
            ("/proc/sys/vm/swappiness", i64::MAX, Box::new(|got, expect| got == expect), false),

            ("/proc/sys/vm/swappiness", i64::MAX, Box::new(|got, expect| got < expect), true),
        ];

        for (path, expect, checker, is_ok) in table {
            assert_eq!(check_kernel_params(path, expect, checker).is_ok(), is_ok);
        }
    }

    #[test]
    fn test_check_addrs() {
        let table = vec![
            ("127.0.0.1:8080",true),
            ("[::1]:8080",true),
            ("localhost:8080",true),
            ("pingcap.com:8080",true),
            ("funnydomain:8080",true),

            ("127.0.0.1",false),
            ("[::1]",false),
            ("localhost",false),
            ("pingcap.com",false),
            ("funnydomain",false),
            ("funnydomain:",false),

            ("root@google.com:8080",false),
            ("http://google.com:8080",false),
            ("google.com:8080/path",false),
            ("http://google.com:8080/path",false),
            ("http://google.com:8080/path?lang=en",false),
            ("http://google.com:8080/path?lang=en#top",false),

            ("ftp://ftp.is.co.za/rfc/rfc1808.txt",false),
            ("http://www.ietf.org/rfc/rfc2396.txt",false),
            ("ldap://[2001:db8::7]/c=GB?objectClass?one",false),
            ("mailto:John.Doe@example.com",false),
            ("news:comp.infosystems.www.servers.unix",false),
            ("tel:+1-816-555-1212",false),
            ("telnet://192.0.2.16:80/",false),
            ("urn:oasis:names:specification:docbook:dtd:xml:4.1.2",false),

            (":8080",false),
            ("8080",false),
            ("8080:",false),
        ];

        for (addr, is_ok) in table {
            assert_eq!(check_addr(addr).is_ok(), is_ok);
        }
    }

    #[test]
    fn test_store_labels() {
        let cases = vec![
            "abc",
            "abc=",
            "abc.012",
            "abc,012",
            "abc=123*",
            ".123=-abc",
            "abc,123=123.abc",
            "abc=123,abc=abc",
        ];

        for case in cases {
            assert!(parse_store_labels(case).is_err());
        }

        let map = parse_store_labels("").unwrap();
        assert!(map.is_empty());

        let map = parse_store_labels("a=0").unwrap();
        assert_eq!(map.get("a").unwrap(), "0");

        let map = parse_store_labels("a.1-2=b_1.2").unwrap();
        assert_eq!(map.get("a.1-2").unwrap(), "b_1.2");

        let map = parse_store_labels("a.1-2=b_1.2,cab-012=3ac.8b2").unwrap();
        assert_eq!(map.get("a.1-2").unwrap(), "b_1.2");
        assert_eq!(map.get("cab-012").unwrap(), "3ac.8b2");

        let map = parse_store_labels("zone=us-west-1,disk=ssd,Test=Test").unwrap();
        assert_eq!(map.get("zone").unwrap(), "us-west-1");
        assert_eq!(map.get("disk").unwrap(), "ssd");
        assert_eq!(map.get("test").unwrap(), "test");
    }
}<|MERGE_RESOLUTION|>--- conflicted
+++ resolved
@@ -1098,13 +1098,6 @@
             (DBCompressionType::ZstdNotFinal, "zstd-not-final"),
             (DBCompressionType::Disable, "disable"),
         ];
-<<<<<<< HEAD
-        for (tp, exp) in case {
-            let holder = CompressionTypeHolder { tp: tp };
-            let res = toml::to_string(&holder).unwrap();
-            let exp_str = format!("tp = {:?}\n", exp);
-            assert_eq!(res, exp_str);
-=======
         for i in 0..all_tp.len() - 7 {
             let mut src = [DBCompressionType::No; 7];
             let mut exp = ["no"; 7];
@@ -1116,7 +1109,6 @@
             let res_str = toml::to_string(&holder).unwrap();
             let exp_str = format!("tp = [\"{}\"]\n", exp.join("\", \""));
             assert_eq!(res_str, exp_str);
->>>>>>> 2f29c8f3
             let h: CompressionTypeHolder = toml::from_str(&exp_str).unwrap();
             assert_eq!(h.tp, holder.tp);
         }
