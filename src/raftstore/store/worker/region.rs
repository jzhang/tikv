--- conflicted
+++ resolved
@@ -84,34 +84,15 @@
     }
 }
 
-<<<<<<< HEAD
-// TODO: use threadpool to do task concurrently
-pub struct Runner {
+#[derive(Clone)]
+struct SnapContext {
     raft_db: Arc<DB>,
     kv_db: Arc<DB>,
-=======
-#[derive(Clone)]
-struct SnapContext {
-    db: Arc<DB>,
->>>>>>> 87a2810d
     batch_size: usize,
     mgr: SnapManager,
 }
 
-<<<<<<< HEAD
-impl Runner {
-    pub fn new(raft_db: Arc<DB>, kv_db: Arc<DB>, mgr: SnapManager, batch_size: usize) -> Runner {
-        Runner {
-            raft_db: raft_db,
-            kv_db: kv_db,
-            mgr: mgr,
-            batch_size: batch_size,
-        }
-    }
-
-=======
 impl SnapContext {
->>>>>>> 87a2810d
     fn generate_snap(&self, region_id: u64, notifier: SyncSender<RaftSnapshot>) -> Result<()> {
         // do we need to check leader here?
         let raft_snap = Snapshot::new(self.raft_db.clone());
@@ -324,11 +305,12 @@
 }
 
 impl Runner {
-    pub fn new(db: Arc<DB>, mgr: SnapManager, batch_size: usize) -> Runner {
+    pub fn new(raft_db: Arc<DB>, kv_db: Arc<DB>, mgr: SnapManager, batch_size: usize) -> Runner {
         Runner {
             pool: ThreadPool::new_with_name(thd_name!("snap generator"), GENERATE_POOL_SIZE),
             ctx: SnapContext {
-                db: db,
+                raft_db: raft_db,
+                kv_db: kv_db,
                 mgr: mgr,
                 batch_size: batch_size,
             },
