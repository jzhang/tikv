// Copyright 2016 PingCAP, Inc.
//
// Licensed under the Apache License, Version 2.0 (the "License");
// you may not use this file except in compliance with the License.
// You may obtain a copy of the License at
//
//     http://www.apache.org/licenses/LICENSE-2.0
//
// Unless required by applicable law or agreed to in writing, software
// distributed under the License is distributed on an "AS IS" BASIS,
// See the License for the specific language governing permissions and
// limitations under the License.

use std::sync::Arc;
use std::sync::mpsc::{self, Receiver as StdReceiver, TryRecvError};
use std::rc::Rc;
use std::cell::RefCell;
use std::collections::BTreeMap;
use std::boxed::Box;
use std::collections::Bound::{Included, Excluded, Unbounded};
use std::time::{Duration, Instant};
use std::thread;
use std::u64;

use rocksdb::{DB, DBStatisticsTickerType as TickerType};
use rocksdb::rocksdb_options::WriteOptions;
use mio::{self, EventLoop, EventLoopConfig, Sender};
use protobuf;
use fs2;
use uuid::Uuid;
use time::{self, Timespec};

use kvproto::raft_serverpb::{RaftMessage, RaftSnapshotData, RaftTruncatedState, RegionLocalState,
                             PeerState};
use kvproto::eraftpb::{ConfChangeType, MessageType};
use kvproto::pdpb::StoreStats;
use util::{SlowTimer, duration_to_sec, escape};
use pd::PdClient;
use kvproto::raft_cmdpb::{AdminCmdType, AdminRequest, StatusCmdType, StatusResponse,
                          RaftCmdRequest, RaftCmdResponse};
use protobuf::Message;
use raft::{self, SnapshotStatus, INVALID_INDEX, Ready};
use raftstore::{Result, Error};
use kvproto::metapb;
use util::worker::{Worker, Scheduler, FutureWorker};
use util::transport::SendCh;
use util::{rocksdb, RingQueue};
use util::collections::{HashMap, HashSet};
use storage::{CF_DEFAULT, CF_LOCK, CF_WRITE};
use raftstore::coprocessor::CoprocessorHost;
use raftstore::coprocessor::split_observer::SplitObserver;
use super::worker::{SplitCheckRunner, SplitCheckTask, RegionTask, RegionRunner, CompactTask,
                    CompactRunner, RaftlogGcTask, RaftlogGcRunner, PdRunner, PdTask,
                    ConsistencyCheckTask, ConsistencyCheckRunner, ApplyTask, ApplyRunner,
                    ApplyTaskRes, AppendRunner, AppendTask, AppendTaskRes};
use super::worker::apply::{ExecResult, ChangePeer};
use super::{util, Msg, Tick, SnapshotStatusMsg, SnapManager};
use super::keys::{self, enc_start_key, enc_end_key, data_end_key, data_key};
use super::engine::{Iterable, Peekable, Snapshot as EngineSnapshot};
use super::config::Config;
use super::peer::{self, Peer, ProposalMeta, StaleState, ConsistencyState, ReadyContext};
use super::peer_storage::{ApplySnapResult, InvokeContext};
use super::msg::Callback;
use super::cmd_resp::{bind_uuid, bind_term, bind_error};
use super::transport::Transport;
use super::metrics::*;
use super::engine_metrics::*;
use super::local_metrics::RaftMetrics;
use prometheus::local::LocalHistogram;

type Key = Vec<u8>;

const MIO_TICK_RATIO: u64 = 10;
const PENDING_VOTES_CAP: usize = 20;

// A helper structure to bundle all channels for messages to `Store`.
pub struct StoreChannel {
    pub sender: Sender<Msg>,
    pub snapshot_status_receiver: StdReceiver<SnapshotStatusMsg>,
}

pub struct StoreStat {
    pub region_bytes_written: LocalHistogram,
    pub region_keys_written: LocalHistogram,
    pub lock_cf_bytes_written: u64,
    pub engine_total_bytes_written: u64,
    pub engine_total_keys_written: u64,
}

impl Default for StoreStat {
    fn default() -> StoreStat {
        StoreStat {
            region_bytes_written: REGION_WRITTEN_BYTES_HISTOGRAM.local(),
            region_keys_written: REGION_WRITTEN_KEYS_HISTOGRAM.local(),
            lock_cf_bytes_written: 0,
            engine_total_bytes_written: 0,
            engine_total_keys_written: 0,
        }
    }
}

pub struct Store<T, C: 'static> {
    cfg: Rc<Config>,
    engine: Arc<DB>,
    store: metapb::Store,
    sendch: SendCh<Msg>,

    sent_snapshot_count: u64,
    snapshot_status_receiver: StdReceiver<SnapshotStatusMsg>,

    // region_id -> peers
    region_peers: HashMap<u64, Peer>,
    pending_raft_groups: HashSet<u64>,
    // region end key -> region id
    region_ranges: BTreeMap<Key, u64>,
    // the regions with pending snapshots between two mio ticks.
    pending_snapshot_regions: Vec<metapb::Region>,
    split_check_worker: Worker<SplitCheckTask>,
    region_worker: Worker<RegionTask>,
    raftlog_gc_worker: Worker<RaftlogGcTask>,
    compact_worker: Worker<CompactTask>,
    pd_worker: FutureWorker<PdTask>,
    consistency_check_worker: Worker<ConsistencyCheckTask>,

    pub apply_worker: Worker<ApplyTask>,
    apply_res_receiver: Option<StdReceiver<ApplyTaskRes>>,

    pub append_worker: Worker<AppendTask>,
    append_res_receiver: Option<StdReceiver<AppendTaskRes>>,

    trans: T,
    pd_client: Arc<C>,

    pub coprocessor_host: Arc<CoprocessorHost>,

    peer_cache: Rc<RefCell<HashMap<u64, metapb::Peer>>>,

    snap_mgr: SnapManager,

    raft_metrics: RaftMetrics,

    tag: String,

    start_time: Timespec,
    is_busy: bool,

    pending_votes: RingQueue<RaftMessage>,

    store_stat: StoreStat,
}

pub fn create_event_loop<T, C>(cfg: &Config) -> Result<EventLoop<Store<T, C>>>
    where T: Transport,
          C: PdClient
{
    let mut config = EventLoopConfig::new();
    // To make raft base tick more accurate, timer tick should be small enough.
    config.timer_tick_ms(cfg.raft_base_tick_interval / MIO_TICK_RATIO);
    config.notify_capacity(cfg.notify_capacity);
    config.messages_per_tick(cfg.messages_per_tick);
    let event_loop = try!(EventLoop::configured(config));
    Ok(event_loop)
}

pub fn delete_file_in_range(db: &DB, start_key: &[u8], end_key: &[u8]) -> Result<()> {
    if start_key >= end_key {
        return Ok(());
    }

    for cf in db.cf_names() {
        let handle = try!(rocksdb::get_cf_handle(db, cf));
        try!(db.delete_file_in_range_cf(handle, start_key, end_key));
    }

    Ok(())
}

impl<T, C> Store<T, C> {
    pub fn new(ch: StoreChannel,
               meta: metapb::Store,
               cfg: Config,
               engine: Arc<DB>,
               trans: T,
               pd_client: Arc<C>,
               mgr: SnapManager)
               -> Result<Store<T, C>> {
        // TODO: we can get cluster meta regularly too later.
        try!(cfg.validate());

        let sendch = SendCh::new(ch.sender, "raftstore");
        let peer_cache = HashMap::default();
        let tag = format!("[store {}]", meta.get_id());

        let mut coprocessor_host = CoprocessorHost::new();
        // TODO load coprocessors from configuration
        coprocessor_host.registry.register_observer(100, box SplitObserver);

        let mut s = Store {
            cfg: Rc::new(cfg),
            store: meta,
            engine: engine,
            sendch: sendch,
            sent_snapshot_count: 0,
            snapshot_status_receiver: ch.snapshot_status_receiver,
            region_peers: HashMap::default(),
            pending_raft_groups: HashSet::default(),
            split_check_worker: Worker::new("split check worker"),
            region_worker: Worker::new("snapshot worker"),
            raftlog_gc_worker: Worker::new("raft gc worker"),
            compact_worker: Worker::new("compact worker"),
            pd_worker: FutureWorker::new("pd worker"),
            consistency_check_worker: Worker::new("consistency check worker"),
            apply_worker: Worker::new("apply worker"),
            apply_res_receiver: None,
            append_worker: Worker::new("append worker"),
            append_res_receiver: None,
            region_ranges: BTreeMap::new(),
            pending_snapshot_regions: vec![],
            trans: trans,
            pd_client: pd_client,
            coprocessor_host: Arc::new(coprocessor_host),
            peer_cache: Rc::new(RefCell::new(peer_cache)),
            snap_mgr: mgr,
            raft_metrics: RaftMetrics::default(),
            pending_votes: RingQueue::with_capacity(PENDING_VOTES_CAP),
            tag: tag,
            start_time: time::get_time(),
            is_busy: false,
            store_stat: StoreStat::default(),
        };
        try!(s.init());
        Ok(s)
    }

    /// Initialize this store. It scans the db engine, loads all regions
    /// and their peers from it, and schedules snapshot worker if neccessary.
    /// WARN: This store should not be used before initialized.
    fn init(&mut self) -> Result<()> {
        // Scan region meta to get saved regions.
        let start_key = keys::REGION_META_MIN_KEY;
        let end_key = keys::REGION_META_MAX_KEY;
        let engine = self.engine.clone();
        let mut total_count = 0;
        let mut tomebstone_count = 0;
        let mut applying_count = 0;

        let t = Instant::now();
        try!(engine.scan(start_key,
                         end_key,
                         false,
                         &mut |key, value| {
            let (region_id, suffix) = try!(keys::decode_region_meta_key(key));
            if suffix != keys::REGION_STATE_SUFFIX {
                return Ok(true);
            }

            total_count += 1;

            let local_state = try!(protobuf::parse_from_bytes::<RegionLocalState>(value));
            let region = local_state.get_region();
            if local_state.get_state() == PeerState::Tombstone {
                tomebstone_count += 1;
                debug!("region {:?} is tombstone in store {}",
                       region,
                       self.store_id());
                return Ok(true);
            }
            let mut peer = try!(Peer::create(self, region));

            if local_state.get_state() == PeerState::Applying {
                applying_count += 1;
                info!("region {:?} is applying in store {}",
                      local_state.get_region(),
                      self.store_id());
                peer.mut_store().schedule_applying_snapshot();
            }

            self.region_ranges.insert(enc_end_key(region), region_id);
            // No need to check duplicated here, because we use region id as the key
            // in DB.
            self.region_peers.insert(region_id, peer);
            Ok(true)
        }));

        info!("{} starts with {} regions, including {} tombstones and {} applying \
               regions, takes {:?}",
              self.tag,
              total_count,
              tomebstone_count,
              applying_count,
              t.elapsed());

        try!(self.clean_up());

        Ok(())
    }

    /// `clean_up` clean up all possible garbage data.
    fn clean_up(&mut self) -> Result<()> {
        let t = Instant::now();
        let mut last_start_key = keys::data_key(b"");
        for region_id in self.region_ranges.values() {
            let region = self.region_peers[region_id].region();
            let start_key = keys::enc_start_key(region);
            // TODO: use delete_range once #1250 is resolved.
            try!(delete_file_in_range(&self.engine, &last_start_key, &start_key));
            last_start_key = keys::enc_end_key(region);
        }

        // TODO: use delete_range once #1250 is resolved.
        try!(delete_file_in_range(&self.engine, &last_start_key, keys::DATA_MAX_KEY));

        info!("{} cleans up garbage data, takes {:?}",
              self.tag,
              t.elapsed());
        Ok(())
    }

    pub fn get_sendch(&self) -> SendCh<Msg> {
        self.sendch.clone()
    }

    #[inline]
    pub fn get_snap_mgr(&self) -> SnapManager {
        self.snap_mgr.clone()
    }

    pub fn snap_scheduler(&self) -> Scheduler<RegionTask> {
        self.region_worker.scheduler()
    }

    pub fn apply_scheduler(&self) -> Scheduler<ApplyTask> {
        self.apply_worker.scheduler()
    }

    pub fn append_scheduler(&self) -> Scheduler<AppendTask> {
        self.append_worker.scheduler()
    }

    pub fn engine(&self) -> Arc<DB> {
        self.engine.clone()
    }

    pub fn store_id(&self) -> u64 {
        self.store.get_id()
    }

    pub fn get_peers(&self) -> &HashMap<u64, Peer> {
        &self.region_peers
    }

    pub fn config(&self) -> Rc<Config> {
        self.cfg.clone()
    }

    pub fn peer_cache(&self) -> Rc<RefCell<HashMap<u64, metapb::Peer>>> {
        self.peer_cache.clone()
    }

    fn poll_snapshot_status(&mut self) {
        if self.sent_snapshot_count == 0 {
            return;
        }

        // Poll all snapshot messages and handle them.
        loop {
            match self.snapshot_status_receiver.try_recv() {
                Ok(SnapshotStatusMsg { region_id, to_peer_id, status }) => {
                    // Report snapshot status to the corresponding peer.
                    self.report_snapshot_status(region_id, to_peer_id, status);
                }
                Err(TryRecvError::Empty) => {
                    // The snapshot status receiver channel is empty
                    return;
                }
                Err(e) => {
                    error!("{} unexpected error {:?} when receive from snapshot channel",
                           self.tag,
                           e);
                    return;
                }
            }
        }
    }

    fn report_snapshot_status(&mut self, region_id: u64, to_peer_id: u64, status: SnapshotStatus) {
        self.sent_snapshot_count -= 1;
        if let Some(mut peer) = self.region_peers.get_mut(&region_id) {
            let to_peer = match self.peer_cache.borrow().get(&to_peer_id).cloned() {
                Some(peer) => peer,
                None => {
                    // If to_peer is gone, ignore this snapshot status
                    warn!("[region {}] peer {} not found, ignore snapshot status {:?}",
                          region_id,
                          to_peer_id,
                          status);
                    return;
                }
            };
            info!("[region {}] report snapshot status {:?} {:?}",
                  region_id,
                  to_peer,
                  status);
            peer.raft_group.report_snapshot(to_peer_id, status)
        }
    }
}

impl<T: Transport, C: PdClient> Store<T, C> {
    pub fn run(&mut self, event_loop: &mut EventLoop<Self>) -> Result<()> {
        try!(self.snap_mgr.init());

        self.register_raft_base_tick(event_loop);
        self.register_raft_gc_log_tick(event_loop);
        self.register_split_region_check_tick(event_loop);
        self.register_compact_check_tick(event_loop);
        self.register_pd_heartbeat_tick(event_loop);
        self.register_pd_store_heartbeat_tick(event_loop);
        self.register_snap_mgr_gc_tick(event_loop);
        self.register_compact_lock_cf_tick(event_loop);
        self.register_consistency_check_tick(event_loop);
        self.register_report_region_flow_tick(event_loop);

        let split_check_runner = SplitCheckRunner::new(self.engine.clone(),
                                                       self.sendch.clone(),
                                                       self.cfg.region_max_size,
                                                       self.cfg.region_split_size);
        box_try!(self.split_check_worker.start(split_check_runner));

        let runner = RegionRunner::new(self.engine.clone(),
                                       self.snap_mgr.clone(),
                                       self.cfg.snap_apply_batch_size);
        box_try!(self.region_worker.start(runner));

        let raftlog_gc_runner = RaftlogGcRunner::new(None);
        box_try!(self.raftlog_gc_worker.start(raftlog_gc_runner));

        let compact_runner = CompactRunner::new(self.engine.clone());
        box_try!(self.compact_worker.start(compact_runner));

        let pd_runner = PdRunner::new(self.pd_client.clone(), self.sendch.clone());
        box_try!(self.pd_worker.start(pd_runner));

        let consistency_check_runner = ConsistencyCheckRunner::new(self.sendch.clone());
        box_try!(self.consistency_check_worker.start(consistency_check_runner));

        let (tx, rx) = mpsc::channel();
        let apply_runner = ApplyRunner::new(self, tx);
        self.apply_res_receiver = Some(rx);
        box_try!(self.apply_worker.start(apply_runner));

        let (tx, rx) = mpsc::channel();
        let append_runner = AppendRunner::new(self.tag.clone(), self.engine.clone(), tx);
        self.append_res_receiver = Some(rx);
        box_try!(self.append_worker.start(append_runner));

        try!(event_loop.run(self));
        Ok(())
    }

    fn stop(&mut self) {
        info!("start to stop raftstore.");

        // Applying snapshot may take an unexpected long time.
        for peer in self.region_peers.values_mut() {
            peer.stop();
        }

        // Wait all workers finish.
        let mut handles: Vec<Option<thread::JoinHandle<()>>> = vec![];
        handles.push(self.split_check_worker.stop());
        handles.push(self.region_worker.stop());
        handles.push(self.raftlog_gc_worker.stop());
        handles.push(self.compact_worker.stop());
        handles.push(self.pd_worker.stop());
        handles.push(self.consistency_check_worker.stop());
        handles.push(self.apply_worker.stop());
        handles.push(self.append_worker.stop());

        for h in handles {
            if let Some(h) = h {
                h.join().unwrap();
            }
        }

        self.coprocessor_host.shutdown();

        info!("stop raftstore finished.");
    }

    fn register_raft_base_tick(&self, event_loop: &mut EventLoop<Self>) {
        // If we register raft base tick failed, the whole raft can't run correctly,
        // TODO: shutdown the store?
        if let Err(e) = register_timer(event_loop, Tick::Raft, self.cfg.raft_base_tick_interval) {
            error!("{} register raft base tick err: {:?}", self.tag, e);
        };
    }

    fn on_raft_base_tick(&mut self, event_loop: &mut EventLoop<Self>) {
        let timer = self.raft_metrics.process_tick.start_timer();
        for peer in &mut self.region_peers.values_mut() {
            if peer.pending_remove {
                continue;
            }
            // When having pending snapshot, if election timeout is met, it can't pass
            // the pending conf change check because first index has been updated to
            // a value that is larger than last index.
            if peer.is_applying_snapshot() || peer.has_pending_snapshot() {
                // need to check if snapshot is applied.
                peer.mark_to_be_checked(&mut self.pending_raft_groups);
                continue;
            }

            if peer.raft_group.tick() {
                peer.mark_to_be_checked(&mut self.pending_raft_groups);
            }

            // If this peer detects the leader is missing for a long long time,
            // it should consider itself as a stale peer which is removed from
            // the original cluster.
            // This most likely happens in the following scenario:
            // At first, there are three peer A, B, C in the cluster, and A is leader.
            // Peer B gets down. And then A adds D, E, F into the cluster.
            // Peer D becomes leader of the new cluster, and then removes peer A, B, C.
            // After all these peer in and out, now the cluster has peer D, E, F.
            // If peer B goes up at this moment, it still thinks it is one of the cluster
            // and has peers A, C. However, it could not reach A, C since they are removed
            // from the cluster or probably destroyed.
            // Meantime, D, E, F would not reach B, since it's not in the cluster anymore.
            // In this case, peer B would notice that the leader is missing for a long time,
            // and it would check with pd to confirm whether it's still a member of the cluster.
            // If not, it destroys itself as a stale peer which is removed out already.
            let max_missing_duration = self.cfg.max_leader_missing_duration;
            if let StaleState::ToValidate = peer.check_stale_state(max_missing_duration) {
                // for peer B in case 1 above
                info!("{} detects leader missing for a long time. To check with pd \
                        whether it's still valid",
                      peer.tag);
                let task = PdTask::ValidatePeer {
                    peer: peer.peer.clone(),
                    region: peer.region().clone(),
                };
                if let Err(e) = self.pd_worker.schedule(task) {
                    error!("{} failed to notify pd: {}", peer.tag, e)
                }
            }
        }

        self.poll_snapshot_status();

        timer.observe_duration();

        self.raft_metrics.flush();

        self.register_raft_base_tick(event_loop);
    }

    fn poll_apply(&mut self) {
        loop {
            match self.apply_res_receiver.as_ref().unwrap().try_recv() {
                Ok(ApplyTaskRes::Applys(multi_res)) => {
                    for res in multi_res {
                        if let Some(p) = self.region_peers.get_mut(&res.region_id) {
                            debug!("{} async apply finish: {:?}", p.tag, res);
                            p.post_apply(&res, &mut self.pending_raft_groups);
                        }
                        self.store_stat.lock_cf_bytes_written += res.metrics.lock_cf_written_bytes;
                        self.on_ready_result(res.region_id, res.exec_res);
                    }
                }
                Ok(ApplyTaskRes::Destroy(p)) => {
                    let store_id = self.store_id();
                    self.destroy_peer(p.region_id(), util::new_peer(store_id, p.id()));
                }
                Err(TryRecvError::Empty) => break,
                Err(e) => panic!("unexpected error {:?}", e),
            }
        }
    }

    fn poll_append(&self) -> Vec<(Ready, InvokeContext)> {
        let mut ready_res = vec![];
        loop {
            match self.append_res_receiver.as_ref().unwrap().try_recv() {
                Ok(mut res) => {
                    ready_res.append(&mut res.ready_res);
                }
                Err(TryRecvError::Empty) => break,
                Err(e) => panic!("unexcepted error {:?}", e),
            }
        }
        ready_res
    }

    /// If target peer doesn't exist, create it.
    ///
    /// return false to indicate that target peer is in invalid state or
    /// doesn't exist and can't be created.
    fn maybe_create_peer(&mut self, region_id: u64, msg: &RaftMessage) -> Result<bool> {
        let target = msg.get_to_peer();
        // we may encounter a message with larger peer id, which means
        // current peer is stale, then we should remove current peer
        let mut has_peer = false;
        let mut async_remove = false;
        let mut stale_peer = None;
        if let Some(p) = self.region_peers.get_mut(&region_id) {
            has_peer = true;
            let target_peer_id = target.get_id();
            if p.peer_id() < target_peer_id {
                if p.is_applying_snapshot() && !p.mut_store().cancel_applying_snap() {
                    info!("[region {}] Stale peer {} is applying snapshot, will destroy next \
                           time.",
                          region_id,
                          p.peer_id());
                    return Ok(false);
                }
                p.pending_remove = true;
                stale_peer = Some(p.peer.clone());
                async_remove = p.get_store().is_initialized();
            } else if p.peer_id() > target_peer_id {
                info!("[region {}] target peer id {} is less than {}, msg maybe stale.",
                      region_id,
                      target_peer_id,
                      p.peer_id());
                return Ok(false);
            }
        }
        if let Some(p) = stale_peer {
            if async_remove {
                info!("[region {}] asking destroying stale peer {:?}",
                      region_id,
                      p);
                self.apply_worker.schedule(ApplyTask::destroy(region_id)).unwrap();
                return Ok(false);
            }
            info!("[region {}] destroying stale peer {:?}", region_id, p);
            self.destroy_peer(region_id, p);
            has_peer = false;
        }

        if has_peer {
            return Ok(true);
        }

        let message = msg.get_message();
        let msg_type = message.get_msg_type();
        if msg_type != MessageType::MsgRequestVote &&
           (msg_type != MessageType::MsgHeartbeat || message.get_commit() != INVALID_INDEX) {
            debug!("target peer {:?} doesn't exist, stale message {:?}.",
                   target,
                   msg_type);
            return Ok(false);
        }

        let start_key = data_key(msg.get_start_key());
        if let Some((_, &exist_region_id)) = self.region_ranges
            .range((Excluded(start_key), Unbounded::<Key>))
            .next() {
            let exist_region = self.region_peers[&exist_region_id].region();
            if enc_start_key(exist_region) < data_end_key(msg.get_end_key()) {
                debug!("msg {:?} is overlapped with region {:?}", msg, exist_region);
                if util::is_first_vote_msg(msg) {
                    self.pending_votes.push(msg.to_owned());
                }
                return Ok(false);
            }
        }

        let peer = try!(Peer::replicate(self, region_id, target.get_id()));
        // following snapshot may overlap, should insert into region_ranges after
        // snapshot is applied.
        self.region_peers.insert(region_id, peer);
        Ok(true)
    }

    fn on_raft_message(&mut self, mut msg: RaftMessage) -> Result<()> {
        let region_id = msg.get_region_id();
        if !self.is_raft_msg_valid(&msg) {
            return Ok(());
        }

        if msg.get_is_tombstone() {
            // we receive a message tells us to remove ourself.
            self.handle_gc_peer_msg(&msg);
            return Ok(());
        }

        if try!(self.check_msg(&msg)) {
            return Ok(());
        }

        if !try!(self.maybe_create_peer(region_id, &msg)) {
            return Ok(());
        }

        if !try!(self.check_snapshot(&msg)) {
            return Ok(());
        }

        self.insert_peer_cache(msg.take_from_peer());

        let peer = self.region_peers.get_mut(&region_id).unwrap();
        try!(peer.step(msg.take_message()));

        // Add into pending raft groups for later handling ready.
        peer.mark_to_be_checked(&mut self.pending_raft_groups);

        Ok(())
    }

    // return false means the message is invalid, and can be ignored.
    fn is_raft_msg_valid(&self, msg: &RaftMessage) -> bool {
        let region_id = msg.get_region_id();
        let from = msg.get_from_peer();
        let to = msg.get_to_peer();

        debug!("[region {}] handle raft message {:?}, from {} to {}",
               region_id,
               msg.get_message().get_msg_type(),
               from.get_id(),
               to.get_id());

        if to.get_store_id() != self.store_id() {
            warn!("[region {}] store not match, to store id {}, mine {}, ignore it",
                  region_id,
                  to.get_store_id(),
                  self.store_id());
            return false;
        }

        if !msg.has_region_epoch() {
            error!("[region {}] missing epoch in raft message, ignore it",
                   region_id);
            return false;
        }

        true
    }

    fn check_msg(&mut self, msg: &RaftMessage) -> Result<bool> {
        let region_id = msg.get_region_id();
        let from_epoch = msg.get_region_epoch();
        let is_vote_msg = msg.get_message().get_msg_type() == MessageType::MsgRequestVote;
        let from_store_id = msg.get_from_peer().get_store_id();

        // Let's consider following cases with three nodes [1, 2, 3] and 1 is leader:
        // a. 1 removes 2, 2 may still send MsgAppendResponse to 1.
        //  We should ignore this stale message and let 2 remove itself after
        //  applying the ConfChange log.
        // b. 2 is isolated, 1 removes 2. When 2 rejoins the cluster, 2 will
        //  send stale MsgRequestVote to 1 and 3, at this time, we should tell 2 to gc itself.
        // c. 2 is isolated but can communicate with 3. 1 removes 3.
        //  2 will send stale MsgRequestVote to 3, 3 should ignore this message.
        // d. 2 is isolated but can communicate with 3. 1 removes 2, then adds 4, remove 3.
        //  2 will send stale MsgRequestVote to 3, 3 should tell 2 to gc itself.
        // e. 2 is isolated. 1 adds 4, 5, 6, removes 3, 1. Now assume 4 is leader.
        //  After 2 rejoins the cluster, 2 may send stale MsgRequestVote to 1 and 3,
        //  1 and 3 will ignore this message. Later 4 will send messages to 2 and 2 will
        //  rejoin the raft group again.
        // f. 2 is isolated. 1 adds 4, 5, 6, removes 3, 1. Now assume 4 is leader, and 4 removes 2.
        //  unlike case e, 2 will be stale forever.
        // TODO: for case f, if 2 is stale for a long time, 2 will communicate with pd and pd will
        // tell 2 is stale, so 2 can remove itself.
        if let Some(peer) = self.region_peers.get(&region_id) {
            let region = peer.region();
            let epoch = region.get_region_epoch();

            if util::is_epoch_stale(from_epoch, epoch) &&
               util::find_peer(region, from_store_id).is_none() {
                // The message is stale and not in current region.
                self.handle_stale_msg(msg, epoch, is_vote_msg);
                return Ok(true);
            }

            return Ok(false);
        }

        // no exist, check with tombstone key.
        let state_key = keys::region_state_key(region_id);
        if let Some(local_state) = try!(self.engine.get_msg::<RegionLocalState>(&state_key)) {
            if local_state.get_state() != PeerState::Tombstone {
                // Maybe split, but not registered yet.
                if util::is_first_vote_msg(msg) {
                    self.pending_votes.push(msg.to_owned());
                }
                return Err(box_err!("[region {}] region not exist but not tombstone: {:?}",
                                    region_id,
                                    local_state));
            }
            let region = local_state.get_region();
            let region_epoch = region.get_region_epoch();
            // The region in this peer is already destroyed
            if util::is_epoch_stale(from_epoch, region_epoch) {
                info!("[region {}] tombstone peer [epoch: {:?}] \
                    receive a stale message {:?}", region_id,
                    region_epoch,
                        msg,
                        );

                let not_exist = util::find_peer(region, from_store_id).is_none();
                self.handle_stale_msg(msg, region_epoch, is_vote_msg && not_exist);

                return Ok(true);
            }

            if from_epoch.get_conf_ver() == region_epoch.get_conf_ver() {
                return Err(box_err!("tombstone peer [epoch: {:?}] receive an invalid \
                                        message {:?}, ignore it",
                                    region_epoch,
                                    msg));
            }
        }

        Ok(false)
    }

    fn handle_stale_msg(&self, msg: &RaftMessage, cur_epoch: &metapb::RegionEpoch, need_gc: bool) {
        let region_id = msg.get_region_id();
        let from_peer = msg.get_from_peer();
        let to_peer = msg.get_to_peer();

        if !need_gc {
            info!("[region {}] raft message {:?} is stale, current {:?}, ignore it",
                  region_id,
                  msg,
                  cur_epoch);
            return;
        }

        info!("[region {}] raft message {:?} is stale, current {:?}, tell to gc",
              region_id,
              msg,
              cur_epoch);

        let mut gc_msg = RaftMessage::new();
        gc_msg.set_region_id(region_id);
        gc_msg.set_from_peer(to_peer.clone());
        gc_msg.set_to_peer(from_peer.clone());
        gc_msg.set_region_epoch(cur_epoch.clone());
        gc_msg.set_is_tombstone(true);
        if let Err(e) = self.trans.send(gc_msg) {
            error!("[region {}] send gc message failed {:?}", region_id, e);
        }
    }

    fn handle_gc_peer_msg(&mut self, msg: &RaftMessage) {
        let region_id = msg.get_region_id();

        let mut need_remove = false;
        let mut async_remove = true;
        if let Some(peer) = self.region_peers.get_mut(&region_id) {
            // TODO: need checking peer id changed?
            let from_epoch = msg.get_region_epoch();
            if util::is_epoch_stale(peer.get_store().region.get_region_epoch(), from_epoch) {
                // TODO: ask pd to guarantee we are stale now.
                info!("[region {}] peer {:?} receives gc message, remove",
                      region_id,
                      msg.get_to_peer());
                need_remove = true;
                peer.pending_remove = true;
                async_remove = peer.get_store().is_initialized();
            }
        }

        if need_remove {
            if async_remove {
                self.apply_worker.schedule(ApplyTask::destroy(region_id)).unwrap();
            } else {
                self.destroy_peer(region_id, msg.get_to_peer().clone());
            }
        }
    }

    fn check_snapshot(&mut self, msg: &RaftMessage) -> Result<bool> {
        let region_id = msg.get_region_id();

        // Check if we can accept the snapshot
        if self.region_peers[&region_id].get_store().is_initialized() ||
           !msg.get_message().has_snapshot() {
            return Ok(true);
        }

        let snap = msg.get_message().get_snapshot();
        let mut snap_data = RaftSnapshotData::new();
        try!(snap_data.merge_from_bytes(snap.get_data()));
        let snap_region = snap_data.take_region();
        let peer_id = msg.get_to_peer().get_id();
        if snap_region.get_peers().into_iter().all(|p| p.get_id() != peer_id) {
            info!("[region {}] {:?} doesn't contain peer {:?}, skip.",
                  snap_region.get_id(),
                  snap_region,
                  msg.get_to_peer());
            return Ok(false);
        }
        if let Some((_, &exist_region_id)) = self.region_ranges
            .range((Excluded(enc_start_key(&snap_region)), Unbounded::<Key>))
            .next() {
            let exist_region = self.region_peers[&exist_region_id].region();
            if enc_start_key(exist_region) < enc_end_key(&snap_region) {
                info!("region overlapped {:?}, {:?}", exist_region, snap_region);
                return Ok(false);
            }
        }
        for region in &self.pending_snapshot_regions {
            if enc_start_key(region) < enc_end_key(&snap_region) &&
               enc_end_key(region) > enc_start_key(&snap_region) &&
               // Same region can overlap, we will apply the latest version of snapshot.
               region.get_id() != snap_region.get_id() {
                info!("pending region overlapped {:?}, {:?}", region, snap_region);
                return Ok(false);
            }
        }
        self.pending_snapshot_regions.push(snap_region);

        Ok(true)
    }

    fn insert_peer_cache(&mut self, peer: metapb::Peer) {
        self.peer_cache.borrow_mut().insert(peer.get_id(), peer);
    }

    fn on_raft_ready(&mut self, mut ready_res: Vec<(Ready, InvokeContext)>) {
        let t = SlowTimer::new();
        let pending_count = self.pending_raft_groups.len();
        let previous_ready_metrics = self.raft_metrics.ready.clone();
        let previous_sent_snapshot_count = self.raft_metrics.message.snapshot;

<<<<<<< HEAD
        {
=======
        self.raft_metrics.ready.pending_region += pending_count as u64;

        let (wb, append_res) = {
>>>>>>> 6d2c9574
            let mut ctx = ReadyContext::new(&mut self.raft_metrics, &self.trans, pending_count);
            let mut regions_not_handled = HashSet::default();
            for region_id in self.pending_raft_groups.drain() {
                if let Some(peer) = self.region_peers.get_mut(&region_id) {
                    if !peer.handle_raft_ready_append(&mut ctx, &self.pd_worker, &mut ready_res) {
                        regions_not_handled.insert(region_id);
                    }
                }
            }
            self.pending_raft_groups = regions_not_handled;

<<<<<<< HEAD
            let need_schedule_append = !ctx.ready_res.is_empty();
            if need_schedule_append {
                self.append_worker
                    .schedule(AppendTask {
                        wb: ctx.wb,
                        ready_res: ctx.ready_res,
                    })
                    .unwrap();
            }
=======
        self.raft_metrics.ready.has_ready_region += append_res.len() as u64;

        if !wb.is_empty() {
            let mut write_opts = WriteOptions::new();
            write_opts.set_sync(self.cfg.sync_log);
            self.engine.write_opt(wb, &write_opts).unwrap_or_else(|e| {
                panic!("{} failed to save append result: {:?}", self.tag, e);
            });
>>>>>>> 6d2c9574
        }

        let mut new_res = self.poll_append();
        ready_res.append(&mut new_res);

        let mut ready_results = Vec::with_capacity(ready_res.len());
        for (mut ready, invoke_ctx) in ready_res {
            let region_id = invoke_ctx.region_id;
            let res = self.region_peers
                .get_mut(&region_id)
                .unwrap()
                .post_raft_ready_append(&mut self.raft_metrics,
                                        &self.trans,
                                        &mut ready,
                                        invoke_ctx);
            ready_results.push((region_id, ready, res));
        }

        self.raft_metrics.append_log.observe(duration_to_sec(t.elapsed()) as f64);

        let sent_snapshot_count = self.raft_metrics.message.snapshot - previous_sent_snapshot_count;
        self.sent_snapshot_count += sent_snapshot_count;

        slow_log!(t,
                  "{} handle {} pending peers include {} ready, {} entries, {} messages and {} \
                   snapshots",
                  self.tag,
                  pending_count,
                  ready_results.capacity(),
                  self.raft_metrics.ready.append - previous_ready_metrics.append,
                  self.raft_metrics.ready.message - previous_ready_metrics.message,
                  self.raft_metrics.ready.snapshot - previous_ready_metrics.snapshot);

        let mut apply_tasks = Vec::with_capacity(ready_results.len());
        for (region_id, ready, res) in ready_results {
            self.region_peers
                .get_mut(&region_id)
                .unwrap()
                .handle_raft_ready_apply(ready, &mut apply_tasks);
            if let Some(apply_result) = res {
                self.on_ready_apply_snapshot(apply_result);
            }
        }
        self.apply_worker.schedule(ApplyTask::applies(apply_tasks)).unwrap();

        let dur = t.elapsed();
        if !self.is_busy {
            let election_timeout =
                Duration::from_millis(self.cfg.raft_base_tick_interval *
                                      self.cfg.raft_election_timeout_ticks as u64);
            if dur >= election_timeout {
                self.is_busy = true;
            }
        }

        self.raft_metrics.process_ready.observe(duration_to_sec(dur) as f64);

        slow_log!(t, "{} on {} regions raft ready", self.tag, pending_count);
    }

    fn destroy_peer(&mut self, region_id: u64, peer: metapb::Peer) {
        info!("[region {}] destroy peer {:?}", region_id, peer);
        // TODO: should we check None here?
        // Can we destroy it in another thread later?
        let mut p = self.region_peers.remove(&region_id).unwrap();
        // We can't destroy a peer which is applying snapshot.
        assert!(!p.is_applying_snapshot());

        let is_initialized = p.is_initialized();
        if let Err(e) = p.destroy() {
            // If not panic here, the peer will be recreated in the next restart,
            // then it will be gc again. But if some overlap region is created
            // before restarting, the gc action will delete the overlap region's
            // data too.
            panic!("[region {}] destroy peer {:?} in store {} err {:?}",
                   region_id,
                   peer,
                   self.store_id(),
                   e);
        }

        if is_initialized && self.region_ranges.remove(&enc_end_key(p.region())).is_none() {
            panic!("[region {}] remove peer {:?} in store {}",
                   region_id,
                   peer,
                   self.store_id());

        }
    }

    fn on_ready_change_peer(&mut self, region_id: u64, cp: ChangePeer) {
        let my_peer_id;
        let change_type = cp.conf_change.get_change_type();
        if let Some(p) = self.region_peers.get_mut(&region_id) {
            p.raft_group.apply_conf_change(&cp.conf_change);
            if cp.conf_change.get_node_id() == raft::INVALID_ID {
                // Apply failed, skip.
                return;
            }
            p.mut_store().region = cp.region;
            if p.is_leader() {
                // Notify pd immediately.
                info!("{} notify pd with change peer region {:?}",
                      p.tag,
                      p.region());
                p.heartbeat_pd(&self.pd_worker);
            }

            match change_type {
                ConfChangeType::AddNode => {
                    // Add this peer to cache.
                    let peer = cp.peer.clone();
                    p.peer_heartbeats.insert(peer.get_id(), Instant::now());
                    self.peer_cache.borrow_mut().insert(peer.get_id(), peer);
                }
                ConfChangeType::RemoveNode => {
                    // Remove this peer from cache.
                    p.peer_heartbeats.remove(&cp.peer.get_id());
                    self.peer_cache.borrow_mut().remove(&cp.peer.get_id());
                }
            }

            my_peer_id = p.peer_id();
        } else {
            panic!("{} missing region {}", self.tag, region_id);
        }

        let peer = cp.peer;

        // We only care remove itself now.
        if change_type == ConfChangeType::RemoveNode && peer.get_store_id() == self.store_id() {
            if my_peer_id == peer.get_id() {
                self.destroy_peer(region_id, peer)
            } else {
                panic!("{} trying to remove unknown peer {:?}", self.tag, peer);
            }
        }
    }

    fn on_ready_compact_log(&mut self,
                            region_id: u64,
                            first_index: u64,
                            state: RaftTruncatedState) {
        let mut peer = self.region_peers.get_mut(&region_id).unwrap();
        let total_cnt = peer.last_ready_idx - first_index;
        // the size of current CompactLog command can be ignored.
        let remain_cnt = peer.last_ready_idx - state.get_index() - 1;
        peer.raft_log_size_hint = peer.raft_log_size_hint * remain_cnt / total_cnt;
        let task = RaftlogGcTask {
            engine: peer.get_store().get_engine().clone(),
            region_id: peer.get_store().get_region_id(),
            start_idx: peer.last_compacted_idx,
            end_idx: state.get_index() + 1,
        };
        peer.last_compacted_idx = task.end_idx;
        if let Err(e) = self.raftlog_gc_worker.schedule(task) {
            error!("[region {}] failed to schedule compact task: {}",
                   region_id,
                   e);
        }
    }

    fn on_ready_split_region(&mut self,
                             region_id: u64,
                             left: metapb::Region,
                             right: metapb::Region,
                             right_derive: bool) {
        let (origin_region, new_region) = if right_derive {
            (right.clone(), left.clone())
        } else {
            (left.clone(), right.clone())
        };

        self.region_peers.get_mut(&region_id).unwrap().mut_store().region = origin_region.clone();
        for peer in new_region.get_peers() {
            // Add this peer to cache.
            self.peer_cache.borrow_mut().insert(peer.get_id(), peer.clone());
        }
        let new_region_id = new_region.get_id();
        if let Some(peer) = self.region_peers.get(&new_region_id) {
            // If the store received a raft msg with the new region raft group
            // before splitting, it will creates a uninitialized peer.
            // We can remove this uninitialized peer directly.
            if peer.get_store().is_initialized() {
                panic!("duplicated region {} for split region", new_region_id);
            }
        }

        let mut campaigned = false;
        let peer;
        match Peer::create(self, &new_region) {
            Err(e) => {
                // peer information is already written into db, can't recover.
                // there is probably a bug.
                panic!("create new split region {:?} err {:?}", new_region, e);
            }
            Ok(mut new_peer) => {
                peer = new_peer.peer.clone();
                if let Some(origin_peer) = self.region_peers.get(&region_id) {
                    // New peer derive write flow from parent region,
                    // this will be used by balance write flow.
                    new_peer.peer_stat = origin_peer.peer_stat.clone();

                    campaigned =
                        new_peer.maybe_campaign(origin_peer, &mut self.pending_raft_groups);

                    if origin_peer.is_leader() {
                        // Notify pd immediately to let it update the region meta.
                        if right_derive {
                            self.report_split_pd(&new_peer, origin_peer);
                        } else {
                            self.report_split_pd(origin_peer, &new_peer);
                        }
                    }
                }

                // Insert new regions and validation
                info!("insert new regions left: {:?}, right:{:?}", left, right);
                if self.region_ranges
                    .insert(enc_end_key(&left), left.get_id())
                    .is_some() {
                    panic!("region should not exist, {:?}", left);
                }
                if self.region_ranges
                    .insert(enc_end_key(&right), right.get_id())
                    .is_none() {
                    panic!("region should exist, {:?}", right);
                }

                // To prevent from big region, the right region need run split
                // check again after split.
                if right_derive {
                    self.region_peers.get_mut(&region_id).unwrap().size_diff_hint = self.cfg
                        .region_check_size_diff;
                } else {
                    new_peer.size_diff_hint = self.cfg.region_check_size_diff;
                }
                self.apply_worker.schedule(ApplyTask::register(&new_peer)).unwrap();
                self.region_peers.insert(new_region_id, new_peer);
            }
        }

        if !campaigned {
            if let Some(msg) = self.pending_votes
                .swap_remove_front(|m| m.get_to_peer() == &peer) {
                let _ = self.on_raft_message(msg);
            }
        }
    }

    fn report_split_pd(&self, left: &Peer, right: &Peer) {
        let left_region = left.region();
        let right_region = right.region();

        info!("notify pd with split left {:?}, right {:?}",
              left_region,
              right_region);
        right.heartbeat_pd(&self.pd_worker);
        left.heartbeat_pd(&self.pd_worker);

        // Now pd only uses ReportSplit for history operation show,
        // so we send it independently here.
        let task = PdTask::ReportSplit {
            left: left_region.clone(),
            right: right_region.clone(),
        };

        if let Err(e) = self.pd_worker.schedule(task) {
            error!("{} failed to notify pd: {}", self.tag, e);
        }
    }

    fn on_ready_apply_snapshot(&mut self, apply_result: ApplySnapResult) {
        let prev_region = apply_result.prev_region;
        let region = apply_result.region;
        let region_id = region.get_id();

        info!("[region {}] snapshot for region {:?} is applied",
              region_id,
              region);

        if !prev_region.get_peers().is_empty() {
            info!("[region {}] region changed from {:?} -> {:?} after applying snapshot",
                  region_id,
                  prev_region,
                  region);
            // we have already initialized the peer, so it must exist in region_ranges.
            if self.region_ranges.remove(&enc_end_key(&prev_region)).is_none() {
                panic!("[region {}] region should exist {:?}",
                       region_id,
                       prev_region);
            }
        }

        self.region_ranges.insert(enc_end_key(&region), region.get_id());
    }

    fn on_ready_result(&mut self, region_id: u64, exec_results: Vec<ExecResult>) {
        // handle executing committed log results
        for result in exec_results {
            match result {
                ExecResult::ChangePeer(cp) => self.on_ready_change_peer(region_id, cp),
                ExecResult::CompactLog { first_index, state } => {
                    self.on_ready_compact_log(region_id, first_index, state)
                }
                ExecResult::SplitRegion { left, right, right_derive } => {
                    self.on_ready_split_region(region_id, left, right, right_derive)
                }
                ExecResult::ComputeHash { region, index, snap } => {
                    self.on_ready_compute_hash(region, index, snap)
                }
                ExecResult::VerifyHash { index, hash } => {
                    self.on_ready_verify_hash(region_id, index, hash)
                }
            }
        }
    }

    fn propose_raft_command(&mut self, msg: RaftCmdRequest, cb: Callback) {
        let mut resp = RaftCmdResponse::new();
        let uuid: Uuid = match util::get_uuid_from_req(&msg) {
            None => {
                bind_error(&mut resp, Error::Other("missing request uuid".into()));
                return cb.call_box((resp,));
            }
            Some(uuid) => {
                bind_uuid(&mut resp, uuid);
                uuid
            }
        };

        if let Err(e) = self.validate_store_id(&msg) {
            bind_error(&mut resp, e);
            return cb.call_box((resp,));
        }

        if msg.has_status_request() {
            // For status commands, we handle it here directly.
            match self.execute_status_command(msg) {
                Err(e) => bind_error(&mut resp, e),
                Ok(status_resp) => resp = status_resp,
            };
            return cb.call_box((resp,));
        }

        if let Err(e) = self.validate_region(&msg) {
            bind_error(&mut resp, e);
            return cb.call_box((resp,));
        }

        // Note:
        // The peer that is being checked is a leader. It might step down to be a follower later. It
        // doesn't matter whether the peer is a leader or not. If it's not a leader, the proposing
        // command log entry can't be committed.

        let region_id = msg.get_header().get_region_id();
        let mut peer = self.region_peers.get_mut(&region_id).unwrap();
        let term = peer.term();
        bind_term(&mut resp, term);
        let meta = ProposalMeta {
            uuid: uuid,
            term: term,
            renew_lease_time: None,
        };
        if peer.propose(meta, cb, msg, resp, &mut self.raft_metrics.propose) {
            peer.mark_to_be_checked(&mut self.pending_raft_groups);
        }

        // TODO: add timeout, if the command is not applied after timeout,
        // we will call the callback with timeout error.
    }

    fn validate_store_id(&self, msg: &RaftCmdRequest) -> Result<()> {
        let store_id = msg.get_header().get_peer().get_store_id();
        if store_id != self.store.get_id() {
            return Err(Error::StoreNotMatch(store_id, self.store.get_id()));
        }
        Ok(())
    }

    fn validate_region(&self, msg: &RaftCmdRequest) -> Result<()> {
        let region_id = msg.get_header().get_region_id();
        let peer_id = msg.get_header().get_peer().get_id();

        let peer = match self.region_peers.get(&region_id) {
            Some(peer) => peer,
            None => return Err(Error::RegionNotFound(region_id)),
        };
        if !peer.is_leader() {
            return Err(Error::NotLeader(region_id, peer.get_peer_from_cache(peer.leader_id())));
        }
        if peer.peer_id() != peer_id {
            return Err(box_err!("mismatch peer id {} != {}", peer.peer_id(), peer_id));
        }

        let header = msg.get_header();
        // If header's term is 2 verions behind current term, leadership may have been changed away.
        if header.get_term() > 0 && peer.term() > header.get_term() + 1 {
            return Err(Error::StaleCommand);
        }

        let res = peer::check_epoch(peer.region(), msg);
        if let Err(Error::StaleEpoch(msg, mut new_regions)) = res {
            // Attach the region which might be split from the current region. But it doesn't
            // matter if the region is not split from the current region. If the region meta
            // received by the TiKV driver is newer than the meta cached in the driver, the meta is
            // updated.
            let sibling_region_id = self.find_sibling_region(peer.region());
            if let Some(sibling_region_id) = sibling_region_id {
                let sibling_region = self.region_peers[&sibling_region_id].region();
                new_regions.push(sibling_region.to_owned());
            }
            return Err(Error::StaleEpoch(msg, new_regions));
        }
        res
    }

    pub fn find_sibling_region(&self, region: &metapb::Region) -> Option<u64> {
        let start = if self.cfg.right_derive_when_split {
            Included(enc_start_key(region))
        } else {
            Excluded(enc_end_key(region))
        };
        self.region_ranges.range((start, Unbounded::<Key>)).next().map(|(_, &region_id)| region_id)
    }

    fn register_raft_gc_log_tick(&self, event_loop: &mut EventLoop<Self>) {
        if let Err(e) = register_timer(event_loop,
                                       Tick::RaftLogGc,
                                       self.cfg.raft_log_gc_tick_interval) {
            // If failed, we can't cleanup the raft log regularly.
            // Although the log size will grow larger and larger, it doesn't affect
            // whole raft logic, and we can send truncate log command to compact it.
            error!("{} register raft gc log tick err: {:?}", self.tag, e);
        };
    }

    fn register_report_region_flow_tick(&self, event_loop: &mut EventLoop<Self>) {
        if let Err(e) = register_timer(event_loop,
                                       Tick::ReportRegionFlow,
                                       self.cfg.report_region_flow_interval) {
            error!("{} register raft gc log tick err: {:?}", self.tag, e);
        };
    }

    fn on_report_region_flow(&mut self, event_loop: &mut EventLoop<Self>) {
        for peer in self.region_peers.values_mut() {
            peer.peer_stat.last_written_bytes = peer.peer_stat.written_bytes;
            peer.peer_stat.last_written_keys = peer.peer_stat.written_keys;
            if !peer.is_leader() {
                peer.peer_stat.written_bytes = 0;
                peer.peer_stat.written_keys = 0;
                continue;
            }

            self.store_stat.region_bytes_written.observe(peer.peer_stat.written_bytes as f64);
            self.store_stat.region_keys_written.observe(peer.peer_stat.written_keys as f64);
            peer.peer_stat.written_bytes = 0;
            peer.peer_stat.written_keys = 0;
        }
        self.store_stat.region_bytes_written.flush();
        self.store_stat.region_keys_written.flush();

        self.register_report_region_flow_tick(event_loop);
    }

    #[allow(if_same_then_else)]
    fn on_raft_gc_log_tick(&mut self, event_loop: &mut EventLoop<Self>) {
        let mut total_gc_logs = 0;

        for (&region_id, peer) in &mut self.region_peers {
            if !peer.is_leader() {
                continue;
            }

            // Leader will replicate the compact log command to followers,
            // If we use current replicated_index (like 10) as the compact index,
            // when we replicate this log, the newest replicated_index will be 11,
            // but we only compact the log to 10, not 11, at that time,
            // the first index is 10, and replicated_index is 11, with an extra log,
            // and we will do compact again with compact index 11, in cycles...
            // So we introduce a threshold, if replicated index - first index > threshold,
            // we will try to compact log.
            // raft log entries[..............................................]
            //                  ^                                       ^
            //                  |-----------------threshold------------ |
            //              first_index                         replicated_index
            let replicated_idx = peer.raft_group
                .status()
                .progress
                .values()
                .map(|p| p.matched)
                .min()
                .unwrap();
            // When an election happened or a new peer is added, replicated_idx can be 0.
            if replicated_idx > 0 {
                let last_idx = peer.raft_group.raft.raft_log.last_index();
                assert!(last_idx >= replicated_idx,
                        "expect last index {} >= replicated index {}",
                        last_idx,
                        replicated_idx);
                REGION_MAX_LOG_LAG.observe((last_idx - replicated_idx) as f64);
            }
            let applied_idx = peer.get_store().applied_index();
            let first_idx = peer.get_store().first_index();
            let mut compact_idx;
            if applied_idx > first_idx &&
               applied_idx - first_idx >= self.cfg.raft_log_gc_count_limit {
                compact_idx = applied_idx;
            } else if peer.raft_log_size_hint >= self.cfg.raft_log_gc_size_limit {
                compact_idx = applied_idx;
            } else if replicated_idx < first_idx ||
                      replicated_idx - first_idx <= self.cfg.raft_log_gc_threshold {
                continue;
            } else {
                compact_idx = replicated_idx;
            }

            // Have no idea why subtract 1 here, but original code did this by magic.
            assert!(compact_idx > 0);
            compact_idx -= 1;
            if compact_idx < first_idx {
                // In case compact_idx == first_idx before subtraction.
                continue;
            }

            total_gc_logs += compact_idx - first_idx;

            let term = peer.raft_group.raft.raft_log.term(compact_idx).unwrap();

            // Create a compact log request and notify directly.
            let request = new_compact_log_request(region_id, peer.peer.clone(), compact_idx, term);

            if let Err(e) = self.sendch.try_send(Msg::new_raft_cmd(request, Box::new(|_| {}))) {
                error!("{} send compact log {} err {:?}", peer.tag, compact_idx, e);
            }
        }

        PEER_GC_RAFT_LOG_COUNTER.inc_by(total_gc_logs as f64).unwrap();
        self.register_raft_gc_log_tick(event_loop);
    }

    fn register_split_region_check_tick(&self, event_loop: &mut EventLoop<Self>) {
        if let Err(e) = register_timer(event_loop,
                                       Tick::SplitRegionCheck,
                                       self.cfg.split_region_check_tick_interval) {
            error!("{} register split region check tick err: {:?}", self.tag, e);
        };
    }

    fn on_split_region_check_tick(&mut self, event_loop: &mut EventLoop<Self>) {
        // To avoid frequent scan, we only add new scan tasks if all previous tasks
        // have finished.
        // TODO: check whether a gc progress has been started.
        if self.split_check_worker.is_busy() {
            self.register_split_region_check_tick(event_loop);
            return;
        }
        for peer in self.region_peers.values_mut() {
            if !peer.is_leader() {
                continue;
            }

            if peer.size_diff_hint < self.cfg.region_check_size_diff {
                continue;
            }
            info!("{} region's size diff {} >= {}, need to check whether should split",
                  peer.tag,
                  peer.size_diff_hint,
                  self.cfg.region_check_size_diff);
            let task = SplitCheckTask::new(peer.region());
            if let Err(e) = self.split_check_worker.schedule(task) {
                error!("{} failed to schedule split check: {}", self.tag, e);
            }
            peer.size_diff_hint = 0;
        }

        self.register_split_region_check_tick(event_loop);
    }

    fn register_compact_check_tick(&self, event_loop: &mut EventLoop<Self>) {
        if let Err(e) = register_timer(event_loop,
                                       Tick::CompactCheck,
                                       self.cfg.region_compact_check_interval) {
            error!("{} register compact check tick err: {:?}", self.tag, e);
        }
    }

    fn on_compact_check_tick(&mut self, event_loop: &mut EventLoop<Self>) {
        for peer in self.region_peers.values_mut() {
            if peer.delete_keys_hint < self.cfg.region_compact_delete_keys_count {
                continue;
            }
            for &cf in &[CF_DEFAULT, CF_WRITE] {
                let task = CompactTask {
                    cf_name: String::from(cf),
                    start_key: Some(keys::enc_start_key(peer.region())),
                    end_key: Some(keys::enc_end_key(peer.region())),
                };
                if let Err(e) = self.compact_worker.schedule(task) {
                    error!("{} failed to schedule compact task: {}", self.tag, e);
                }
            }
            peer.delete_keys_hint = 0;
            // Compact only 1 region each check in case compact task accumulates.
            break;
        }
        self.register_compact_check_tick(event_loop);
    }

    fn on_split_check_result(&mut self,
                             region_id: u64,
                             epoch: metapb::RegionEpoch,
                             split_key: Vec<u8>) {
        if split_key.is_empty() {
            error!("[region {}] split key should not be empty!!!", region_id);
            return;
        }
        let p = self.region_peers.get(&region_id);
        if p.is_none() || !p.unwrap().is_leader() {
            // region on this store is no longer leader, skipped.
            info!("[region {}] region on {} doesn't exist or is not leader, skip.",
                  region_id,
                  self.store_id());
            return;
        }

        let peer = p.unwrap();
        let region = peer.region();

        if region.get_region_epoch().get_version() != epoch.get_version() {
            info!("{} epoch changed {:?} != {:?}, need re-check later",
                  peer.tag,
                  region.get_region_epoch(),
                  epoch);
            return;
        }

        let key = keys::origin_key(&split_key);
        let task = PdTask::AskSplit {
            region: region.clone(),
            split_key: key.to_vec(),
            peer: peer.peer.clone(),
            right_derive: self.cfg.right_derive_when_split,
        };

        if let Err(e) = self.pd_worker.schedule(task) {
            error!("{} failed to notify pd to split at {:?}: {}",
                   peer.tag,
                   split_key,
                   e);
        }
    }

    fn on_pd_heartbeat_tick(&mut self, event_loop: &mut EventLoop<Self>) {
        for peer in self.region_peers.values_mut() {
            peer.check_peers();
        }

        let mut leader_count = 0;
        for peer in self.region_peers.values() {
            if peer.is_leader() {
                leader_count += 1;
                peer.heartbeat_pd(&self.pd_worker);
            }
        }

        STORE_PD_HEARTBEAT_GAUGE_VEC.with_label_values(&["leader"]).set(leader_count as f64);
        STORE_PD_HEARTBEAT_GAUGE_VEC.with_label_values(&["region"])
            .set(self.region_peers.len() as f64);

        self.register_pd_heartbeat_tick(event_loop);
    }

    fn register_pd_heartbeat_tick(&self, event_loop: &mut EventLoop<Self>) {
        if let Err(e) = register_timer(event_loop,
                                       Tick::PdHeartbeat,
                                       self.cfg.pd_heartbeat_tick_interval) {
            error!("{} register pd heartbeat tick err: {:?}", self.tag, e);
        };
    }

    fn store_heartbeat_pd(&mut self) {
        let mut stats = StoreStats::new();
        let disk_stats = match fs2::statvfs(self.engine.path()) {
            Err(e) => {
                error!("{} get disk stat for rocksdb {} failed: {}",
                       self.tag,
                       self.engine.path(),
                       e);
                return;
            }
            Ok(stats) => stats,
        };

        let disk_cap = disk_stats.total_space();
        let capacity = if self.cfg.capacity == 0 || disk_cap < self.cfg.capacity {
            disk_cap
        } else {
            self.cfg.capacity
        };
        stats.set_capacity(capacity);

        let mut used_size = flush_engine_properties_and_get_used_size(self.engine.clone());
        used_size += self.snap_mgr.get_total_snap_size();

        stats.set_used_size(used_size);

        let mut available = if capacity > used_size {
            capacity - used_size
        } else {
            warn!("{} no available space", self.tag);
            0
        };

        // We only care rocksdb SST file size, so we should
        // check disk available here.
        if available > disk_stats.free_space() {
            available = disk_stats.free_space();
        }

        stats.set_store_id(self.store_id());
        stats.set_available(available);
        stats.set_region_count(self.region_peers.len() as u32);

        let snap_stats = self.snap_mgr.stats();
        stats.set_sending_snap_count(snap_stats.sending_count as u32);
        stats.set_receiving_snap_count(snap_stats.receiving_count as u32);

        STORE_SIZE_GAUGE_VEC.with_label_values(&["capacity"]).set(capacity as f64);
        STORE_SIZE_GAUGE_VEC.with_label_values(&["available"]).set(available as f64);

        STORE_SNAPSHOT_TRAFFIC_GAUGE_VEC.with_label_values(&["sending"])
            .set(snap_stats.sending_count as f64);
        STORE_SNAPSHOT_TRAFFIC_GAUGE_VEC.with_label_values(&["receiving"])
            .set(snap_stats.receiving_count as f64);

        let mut apply_snapshot_count = 0;
        for peer in self.region_peers.values_mut() {
            if peer.mut_store().check_applying_snap() {
                apply_snapshot_count += 1;
            }
        }

        stats.set_applying_snap_count(apply_snapshot_count as u32);
        STORE_SNAPSHOT_TRAFFIC_GAUGE_VEC.with_label_values(&["applying"])
            .set(apply_snapshot_count as f64);

        stats.set_start_time(self.start_time.sec as u32);

        // report store write flow to pd
        let engine_total_bytes_written = self.engine
            .get_statistics_ticker_count(TickerType::BytesWritten);
        let delta = engine_total_bytes_written - self.store_stat.engine_total_bytes_written;
        self.store_stat.engine_total_bytes_written = engine_total_bytes_written;
        stats.set_bytes_written(delta);

        let engine_total_keys_written = self.engine
            .get_statistics_ticker_count(TickerType::NumberKeysWritten);
        let delta = engine_total_keys_written - self.store_stat.engine_total_keys_written;
        self.store_stat.engine_total_keys_written = engine_total_keys_written;
        stats.set_keys_written(delta);

        stats.set_is_busy(self.is_busy);
        self.is_busy = false;

        if let Err(e) = self.pd_worker.schedule(PdTask::StoreHeartbeat { stats: stats }) {
            error!("{} failed to notify pd: {}", self.tag, e);
        }
    }

    fn on_pd_store_heartbeat_tick(&mut self, event_loop: &mut EventLoop<Self>) {
        self.store_heartbeat_pd();
        self.flush_engine_statistics();
        self.register_pd_store_heartbeat_tick(event_loop);
    }

    fn flush_engine_statistics(&mut self) {
        for t in ENGINE_TICKER_TYPES {
            let v = self.engine.get_statistics_ticker_count(*t);
            flush_engine_ticker_metrics(*t, v);
        }

        for t in ENGINE_HIST_TYPES {
            if let Some(v) = self.engine.get_statistics_histogram(*t) {
                flush_engine_histogram_metrics(*t, v);
            }
        }
    }

    fn handle_snap_mgr_gc(&mut self) -> Result<()> {
        let mut snap_keys = try!(self.snap_mgr.list_snap());
        if snap_keys.is_empty() {
            return Ok(());
        }
        snap_keys.sort();
        let (mut last_region_id, mut compacted_idx, mut compacted_term) = (0, u64::MAX, u64::MAX);
        let mut is_applying_snap = false;
        for (key, is_sending) in snap_keys {
            if self.snap_mgr.has_registered(&key) {
                continue;
            }
            if last_region_id != key.region_id {
                last_region_id = key.region_id;
                match self.region_peers.get(&key.region_id) {
                    None => {
                        // region is deleted
                        compacted_idx = u64::MAX;
                        compacted_term = u64::MAX;
                        is_applying_snap = false;
                    }
                    Some(peer) => {
                        let s = peer.get_store();
                        compacted_idx = s.truncated_index();
                        compacted_term = s.truncated_term();
                        is_applying_snap = s.is_applying_snapshot();
                    }
                };
            }

            if is_sending {
                let s = try!(self.snap_mgr.get_snapshot_for_sending(&key));
                if key.term < compacted_term || key.idx < compacted_idx {
                    info!("[region {}] snap file {} has been compacted, delete.",
                          key.region_id,
                          key);
                    s.delete();
                } else if let Ok(meta) = s.meta() {
                    let modified = box_try!(meta.modified());
                    if let Ok(elapsed) = modified.elapsed() {
                        if elapsed > Duration::from_secs(self.cfg.snap_gc_timeout) {
                            info!("[region {}] snap file {} has been expired, delete.",
                                  key.region_id,
                                  key);
                            s.delete();
                        }
                    }
                }
            } else if key.term <= compacted_term &&
                      (key.idx < compacted_idx || key.idx == compacted_idx && !is_applying_snap) {
                info!("[region {}] snap file {} has been applied, delete.",
                      key.region_id,
                      key);
                let a = try!(self.snap_mgr.get_snapshot_for_applying(&key));
                a.delete();
            }
        }
        Ok(())
    }

    fn on_snap_mgr_gc(&mut self, event_loop: &mut EventLoop<Self>) {
        if let Err(e) = self.handle_snap_mgr_gc() {
            error!("{} failed to gc snap manager: {:?}", self.tag, e);
        }
        self.register_snap_mgr_gc_tick(event_loop);
    }

    fn on_compact_lock_cf(&mut self, event_loop: &mut EventLoop<Self>) {
        // Create a compact lock cf task(compact whole range) and schedule directly.
        if self.store_stat.lock_cf_bytes_written > self.cfg.lock_cf_compact_threshold {
            self.store_stat.lock_cf_bytes_written = 0;
            let task = CompactTask {
                cf_name: String::from(CF_LOCK),
                start_key: None,
                end_key: None,
            };
            if let Err(e) = self.compact_worker.schedule(task) {
                error!("{} failed to schedule compact lock cf task: {:?}",
                       self.tag,
                       e);
            }
        }

        self.register_compact_lock_cf_tick(event_loop);
    }

    fn register_pd_store_heartbeat_tick(&self, event_loop: &mut EventLoop<Self>) {
        if let Err(e) = register_timer(event_loop,
                                       Tick::PdStoreHeartbeat,
                                       self.cfg.pd_store_heartbeat_tick_interval) {
            error!("{} register pd store heartbeat tick err: {:?}", self.tag, e);
        };
    }

    fn register_snap_mgr_gc_tick(&self, event_loop: &mut EventLoop<Self>) {
        if let Err(e) = register_timer(event_loop,
                                       Tick::SnapGc,
                                       self.cfg.snap_mgr_gc_tick_interval) {
            error!("{} register snap mgr gc tick err: {:?}", self.tag, e);
        }
    }

    fn register_compact_lock_cf_tick(&self, event_loop: &mut EventLoop<Self>) {
        if let Err(e) = register_timer(event_loop,
                                       Tick::CompactLockCf,
                                       self.cfg.lock_cf_compact_interval) {
            error!("{} register compact cf-lock tick err: {:?}", self.tag, e);
        }
    }

    fn on_unreachable(&mut self, region_id: u64, to_peer_id: u64) {
        if let Some(mut peer) = self.region_peers.get_mut(&region_id) {
            peer.raft_group.report_unreachable(to_peer_id);
        }
    }
}

// Consistency Check implementation.

/// Verify and store the hash to state. return true means the hash has been stored successfully.
fn verify_and_store_hash(region_id: u64,
                         state: &mut ConsistencyState,
                         expected_index: u64,
                         expected_hash: Vec<u8>)
                         -> bool {
    if expected_index < state.index {
        REGION_HASH_COUNTER_VEC.with_label_values(&["verify", "miss"]).inc();
        warn!("[region {}] has scheduled a new hash: {} > {}, skip.",
              region_id,
              state.index,
              expected_index);
        return false;
    }

    if state.index == expected_index {
        if state.hash != expected_hash {
            panic!("[region {}] hash at {} not correct, want {}, got {}!!!",
                   region_id,
                   state.index,
                   escape(&expected_hash),
                   escape(&state.hash));
        }
        REGION_HASH_COUNTER_VEC.with_label_values(&["verify", "matched"]).inc();
        state.hash = vec![];
        return false;
    }

    if state.index != INVALID_INDEX && !state.hash.is_empty() {
        // Maybe computing is too slow or computed result is dropped due to channel full.
        // If computing is too slow, miss count will be increased twice.
        REGION_HASH_COUNTER_VEC.with_label_values(&["verify", "miss"]).inc();
        warn!("[region {}] hash belongs to index {}, but we want {}, skip.",
              region_id,
              state.index,
              expected_index);
    }

    state.index = expected_index;
    state.hash = expected_hash;
    true
}

impl<T: Transport, C: PdClient> Store<T, C> {
    fn register_consistency_check_tick(&self, event_loop: &mut EventLoop<Self>) {
        if let Err(e) = register_timer(event_loop,
                                       Tick::ConsistencyCheck,
                                       self.cfg.consistency_check_tick_interval * 1000) {
            error!("{} register consistency check tick err: {:?}", self.tag, e);
        };
    }

    fn on_consistency_check_tick(&mut self, event_loop: &mut EventLoop<Self>) {
        if self.consistency_check_worker.is_busy() {
            // To avoid frequent scan, schedule new check only when all the
            // scheduled check is done.
            self.register_consistency_check_tick(event_loop);
            return;
        }
        let (mut candidate_id, mut candidate_check_time) = (0, Instant::now());
        for (&region_id, peer) in &mut self.region_peers {
            if !peer.is_leader() {
                continue;
            }
            if peer.consistency_state.last_check_time < candidate_check_time {
                candidate_id = region_id;
                candidate_check_time = peer.consistency_state.last_check_time;
            }
        }

        if candidate_id != 0 {
            let peer = &self.region_peers[&candidate_id];

            info!("{} scheduling consistent check", peer.tag);
            let msg = Msg::new_raft_cmd(new_compute_hash_request(candidate_id, peer.peer.clone()),
                                        Box::new(|_| {}));

            if let Err(e) = self.sendch.send(msg) {
                error!("{} failed to schedule consistent check: {:?}", peer.tag, e);
            }
        }

        self.register_consistency_check_tick(event_loop);
    }

    fn on_ready_compute_hash(&mut self, region: metapb::Region, index: u64, snap: EngineSnapshot) {
        let region_id = region.get_id();
        self.region_peers.get_mut(&region_id).unwrap().consistency_state.last_check_time =
            Instant::now();
        let task = ConsistencyCheckTask::compute_hash(region, index, snap);
        info!("[region {}] schedule {}", region_id, task);
        if let Err(e) = self.consistency_check_worker.schedule(task) {
            error!("[region {}] schedule failed: {:?}", region_id, e);
        }
    }

    fn on_ready_verify_hash(&mut self,
                            region_id: u64,
                            expected_index: u64,
                            expected_hash: Vec<u8>) {
        let state = match self.region_peers.get_mut(&region_id) {
            None => {
                warn!("[region {}] receive stale hash at index {}",
                      region_id,
                      expected_index);
                return;
            }
            Some(p) => &mut p.consistency_state,
        };

        verify_and_store_hash(region_id, state, expected_index, expected_hash);
    }

    fn on_hash_computed(&mut self, region_id: u64, index: u64, hash: Vec<u8>) {
        let (state, peer) = match self.region_peers.get_mut(&region_id) {
            None => {
                warn!("[region {}] receive stale hash at index {}",
                      region_id,
                      index);
                return;
            }
            Some(p) => (&mut p.consistency_state, &p.peer),
        };

        if !verify_and_store_hash(region_id, state, index, hash) {
            return;
        }

        let msg = Msg::new_raft_cmd(new_verify_hash_request(region_id, peer.clone(), state),
                                    Box::new(|_| {}));
        if let Err(e) = self.sendch.send(msg) {
            error!("[region {}] failed to schedule verify command for index {}: {:?}",
                   region_id,
                   index,
                   e);
        }
    }
}

fn new_admin_request(region_id: u64, peer: metapb::Peer) -> RaftCmdRequest {
    let mut request = RaftCmdRequest::new();
    request.mut_header().set_region_id(region_id);
    request.mut_header().set_peer(peer);
    request.mut_header().set_uuid(Uuid::new_v4().as_bytes().to_vec());
    request
}

fn new_verify_hash_request(region_id: u64,
                           peer: metapb::Peer,
                           state: &ConsistencyState)
                           -> RaftCmdRequest {
    let mut request = new_admin_request(region_id, peer);

    let mut admin = AdminRequest::new();
    admin.set_cmd_type(AdminCmdType::VerifyHash);
    admin.mut_verify_hash().set_index(state.index);
    admin.mut_verify_hash().set_hash(state.hash.clone());
    request.set_admin_request(admin);
    request
}

fn new_compute_hash_request(region_id: u64, peer: metapb::Peer) -> RaftCmdRequest {
    let mut request = new_admin_request(region_id, peer);

    let mut admin = AdminRequest::new();
    admin.set_cmd_type(AdminCmdType::ComputeHash);
    request.set_admin_request(admin);
    request
}

fn register_timer<T: Transport, C: PdClient>(event_loop: &mut EventLoop<Store<T, C>>,
                                             tick: Tick,
                                             delay: u64)
                                             -> Result<()> {
    // TODO: now mio TimerError doesn't implement Error trait,
    // so we can't use `try!` directly.
    if delay == 0 {
        // 0 delay means turn off the timer.
        return Ok(());
    }
    if let Err(e) = event_loop.timeout_ms(tick, delay) {
        return Err(box_err!("failed to register timeout [{:?}, delay: {:?}ms]: {:?}",
                            tick,
                            delay,
                            e));
    }
    Ok(())
}

fn new_compact_log_request(region_id: u64,
                           peer: metapb::Peer,
                           compact_index: u64,
                           compact_term: u64)
                           -> RaftCmdRequest {
    let mut request = new_admin_request(region_id, peer);

    let mut admin = AdminRequest::new();
    admin.set_cmd_type(AdminCmdType::CompactLog);
    admin.mut_compact_log().set_compact_index(compact_index);
    admin.mut_compact_log().set_compact_term(compact_term);
    request.set_admin_request(admin);
    request
}

impl<T: Transport, C: PdClient> mio::Handler for Store<T, C> {
    type Timeout = Tick;
    type Message = Msg;

    fn notify(&mut self, event_loop: &mut EventLoop<Self>, msg: Msg) {
        match msg {
            Msg::RaftMessage(data) => {
                if let Err(e) = self.on_raft_message(data) {
                    error!("{} handle raft message err: {:?}", self.tag, e);
                }
            }
            Msg::RaftCmd { send_time, request, callback } => {
                self.raft_metrics
                    .propose
                    .request_wait_time
                    .observe(duration_to_sec(send_time.elapsed()) as f64);
                self.propose_raft_command(request, callback)
            }
            Msg::Quit => {
                info!("{} receive quit message", self.tag);
                event_loop.shutdown();
            }
            Msg::SplitCheckResult { region_id, epoch, split_key } => {
                info!("[region {}] split check complete.", region_id);
                self.on_split_check_result(region_id, epoch, split_key);
            }
            Msg::ReportUnreachable { region_id, to_peer_id } => {
                self.on_unreachable(region_id, to_peer_id);
            }
            Msg::SnapshotStats => self.store_heartbeat_pd(),
            Msg::ComputeHashResult { region_id, index, hash } => {
                self.on_hash_computed(region_id, index, hash);
            }
        }
    }

    fn timeout(&mut self, event_loop: &mut EventLoop<Self>, timeout: Tick) {
        let t = SlowTimer::new();
        match timeout {
            Tick::Raft => self.on_raft_base_tick(event_loop),
            Tick::RaftLogGc => self.on_raft_gc_log_tick(event_loop),
            Tick::SplitRegionCheck => self.on_split_region_check_tick(event_loop),
            Tick::CompactCheck => self.on_compact_check_tick(event_loop),
            Tick::PdHeartbeat => self.on_pd_heartbeat_tick(event_loop),
            Tick::PdStoreHeartbeat => self.on_pd_store_heartbeat_tick(event_loop),
            Tick::SnapGc => self.on_snap_mgr_gc(event_loop),
            Tick::CompactLockCf => self.on_compact_lock_cf(event_loop),
            Tick::ConsistencyCheck => self.on_consistency_check_tick(event_loop),
            Tick::ReportRegionFlow => self.on_report_region_flow(event_loop),
        }
        slow_log!(t, "{} handle timeout {:?}", self.tag, timeout);
    }

    // This method is invoked very frequently, should avoid time consuming operation.
    fn tick(&mut self, event_loop: &mut EventLoop<Self>) {
        if !event_loop.is_running() {
            self.stop();
            return;
        }

        let ready_res = self.poll_append();

        // We handle raft ready in event loop.
        if !self.pending_raft_groups.is_empty() || !ready_res.is_empty() {
            self.on_raft_ready(ready_res);
        }

        self.poll_apply();

        self.pending_snapshot_regions.clear();
    }
}

impl<T: Transport, C: PdClient> Store<T, C> {
    /// load the target peer of request as mutable borrow.
    fn mut_target_peer(&mut self, request: &RaftCmdRequest) -> Result<&mut Peer> {
        let region_id = request.get_header().get_region_id();
        match self.region_peers.get_mut(&region_id) {
            None => Err(Error::RegionNotFound(region_id)),
            Some(peer) => Ok(peer),
        }
    }

    // Handle status commands here, separate the logic, maybe we can move it
    // to another file later.
    // Unlike other commands (write or admin), status commands only show current
    // store status, so no need to handle it in raft group.
    fn execute_status_command(&mut self, request: RaftCmdRequest) -> Result<RaftCmdResponse> {
        let cmd_type = request.get_status_request().get_cmd_type();
        let region_id = request.get_header().get_region_id();

        let mut response = try!(match cmd_type {
            StatusCmdType::RegionLeader => self.execute_region_leader(request),
            StatusCmdType::RegionDetail => self.execute_region_detail(request),
            StatusCmdType::InvalidStatus => Err(box_err!("invalid status command!")),
        });
        response.set_cmd_type(cmd_type);

        let mut resp = RaftCmdResponse::new();
        resp.set_status_response(response);
        // Bind peer current term here.
        if let Some(peer) = self.region_peers.get(&region_id) {
            bind_term(&mut resp, peer.term());
        }
        Ok(resp)
    }

    fn execute_region_leader(&mut self, request: RaftCmdRequest) -> Result<StatusResponse> {
        let peer = try!(self.mut_target_peer(&request));

        let mut resp = StatusResponse::new();
        if let Some(leader) = peer.get_peer_from_cache(peer.leader_id()) {
            resp.mut_region_leader().set_leader(leader);
        }

        Ok(resp)
    }

    fn execute_region_detail(&mut self, request: RaftCmdRequest) -> Result<StatusResponse> {
        let peer = try!(self.mut_target_peer(&request));
        if !peer.get_store().is_initialized() {
            let region_id = request.get_header().get_region_id();
            return Err(Error::RegionNotInitialized(region_id));
        }
        let mut resp = StatusResponse::new();
        resp.mut_region_detail().set_region(peer.region().clone());
        if let Some(leader) = peer.get_peer_from_cache(peer.leader_id()) {
            resp.mut_region_detail().set_leader(leader);
        }

        Ok(resp)
    }
}<|MERGE_RESOLUTION|>--- conflicted
+++ resolved
@@ -23,7 +23,6 @@
 use std::u64;
 
 use rocksdb::{DB, DBStatisticsTickerType as TickerType};
-use rocksdb::rocksdb_options::WriteOptions;
 use mio::{self, EventLoop, EventLoopConfig, Sender};
 use protobuf;
 use fs2;
@@ -450,7 +449,10 @@
         box_try!(self.apply_worker.start(apply_runner));
 
         let (tx, rx) = mpsc::channel();
-        let append_runner = AppendRunner::new(self.tag.clone(), self.engine.clone(), tx);
+        let append_runner = AppendRunner::new(self.tag.clone(),
+                                              self.engine.clone(),
+                                              tx,
+                                              self.cfg.sync_log);
         self.append_res_receiver = Some(rx);
         box_try!(self.append_worker.start(append_runner));
 
@@ -925,13 +927,10 @@
         let previous_ready_metrics = self.raft_metrics.ready.clone();
         let previous_sent_snapshot_count = self.raft_metrics.message.snapshot;
 
-<<<<<<< HEAD
+        self.raft_metrics.ready.pending_region += pending_count as u64;
+        let mut ready_res_cnt = 0;
+
         {
-=======
-        self.raft_metrics.ready.pending_region += pending_count as u64;
-
-        let (wb, append_res) = {
->>>>>>> 6d2c9574
             let mut ctx = ReadyContext::new(&mut self.raft_metrics, &self.trans, pending_count);
             let mut regions_not_handled = HashSet::default();
             for region_id in self.pending_raft_groups.drain() {
@@ -943,9 +942,9 @@
             }
             self.pending_raft_groups = regions_not_handled;
 
-<<<<<<< HEAD
             let need_schedule_append = !ctx.ready_res.is_empty();
             if need_schedule_append {
+                ready_res_cnt = ctx.ready_res.len();
                 self.append_worker
                     .schedule(AppendTask {
                         wb: ctx.wb,
@@ -953,17 +952,9 @@
                     })
                     .unwrap();
             }
-=======
-        self.raft_metrics.ready.has_ready_region += append_res.len() as u64;
-
-        if !wb.is_empty() {
-            let mut write_opts = WriteOptions::new();
-            write_opts.set_sync(self.cfg.sync_log);
-            self.engine.write_opt(wb, &write_opts).unwrap_or_else(|e| {
-                panic!("{} failed to save append result: {:?}", self.tag, e);
-            });
->>>>>>> 6d2c9574
-        }
+        }
+
+        self.raft_metrics.ready.has_ready_region += ready_res_cnt as u64;
 
         let mut new_res = self.poll_append();
         ready_res.append(&mut new_res);
